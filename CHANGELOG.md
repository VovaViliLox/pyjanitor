# Changelog

## [Unreleased]

-   [INF] Replace `pytest.ini` file with `pyproject.toml` file. PR #1204 @Zeroto521
-   [INF] Extract docstrings tests from all tests. PR #1205 @Zeroto521
-   [BUG] address the `TypeError` when importing v0.24.0 (issue #1201 @xujiboy and @joranbeasley)
-   [INF] Fixed issue with missing PyPI README. PR #1216 @thatlittleboy
<<<<<<< HEAD
-   [ENH] Improve selection in `conditional_join`. Issue #1223 @samukweku
=======
-   [DEPR] Add deprecation warnings for `process_text`, `rename_column`, `rename_columns`, `filter_on`, `remove_columns`, `fill_direction`. #1045 @samukweku

>>>>>>> b451cc59
## [v0.24.0] - 2022-11-12

-   [ENH] Add lazy imports to speed up the time taken to load pyjanitor (part 2)
-   [DOC] Updated developer guide docs.
-   [ENH] Allow column selection/renaming within conditional_join. Issue #1102. Also allow first or last match. Issue #1020 @samukweku.
-   [ENH] New decorator `deprecated_kwargs` for breaking API. #1103 @Zeroto521
-   [ENH] Extend select_columns to support non-string columns. Issue #1105 @samukweku
-   [ENH] Performance improvement for groupby_topk. Issue #1093 @samukweku
-   [ENH] `min_max_scale` drop `old_min` and `old_max` to fit sklearn's method API. Issue #1068 @Zeroto521
-   [ENH] Add `jointly` option for `min_max_scale` support to transform each column values or entire values. Default transform each column, similar behavior to `sklearn.preprocessing.MinMaxScaler`. (Issue #1067, PR #1112, PR #1123) @Zeroto521
-   [INF] Require pyspark minimal version is v3.2.0 to cut duplicates codes. Issue #1110 @Zeroto521
-   [ENH] Add support for extension arrays in `expand_grid`. Issue #1121 @samukweku
-   [ENH] Add `names_expand` and `index_expand` parameters to `pivot_wider` for exposing missing categoricals. Issue #1108 @samukweku
-   [ENH] Add fix for slicing error when selecting columns in `pivot_wider`. Issue #1134 @samukweku
-   [ENH] `dropna` parameter added to `pivot_longer`. Issue #1132 @samukweku
-   [INF] Update `mkdocstrings` version and to fit its new coming features. PR #1138 @Zeroto521
-   [BUG] Force `math.softmax` returning `Series`. PR #1139 @Zeroto521
-   [INF] Set independent environment for building documentation. PR #1141 @Zeroto521
-   [DOC] Add local documentation preview via github action artifact. PR #1149 @Zeroto521
-   [ENH] Enable `encode_categorical` handle 2 (or more ) dimensions array. PR #1153 @Zeroto521
-   [TST] Fix testcases failing on Window. Issue #1160 @Zeroto521, and @samukweku
-   [INF] Cancel old workflow runs via Github Action `concurrency`. PR #1161 @Zeroto521
-   [ENH] Faster computation for non-equi join, with a numba engine. Speed improvement for left/right joins when `sort_by_appearance` is False. Issue #1102 @samukweku
-   [BUG] Avoid `change_type` mutating original `DataFrame`. PR #1162 @Zeroto521
-   [ENH] The parameter `column_name` of `change_type` totally supports inputing multi-column now. #1163 @Zeroto521
-   [ENH] Fix error when `sort_by_appearance=True` is combined with `dropna=True`. Issue #1168 @samukweku
-   [ENH] Add explicit default parameter to `case_when` function. Issue #1159 @samukweku
-   [BUG] pandas 1.5.x `_MergeOperation` doesn't have `copy` keyword anymore. Issue #1174 @Zeroto521
-   [ENH] `select_rows` function added for flexible row selection. Generic `select` function added as well. Add support for MultiIndex selection via dictionary. Issue #1124 @samukweku
-   [TST] Compat with macos and window, to fix `FailedHealthCheck` Issue #1181 @Zeroto521
-   [INF] Merge two docs CIs (`docs-preview.yml` and `docs.yml`) to one. And add `documentation` pytest mark. PR #1183 @Zeroto521
-   [INF] Merge `codecov.yml` (only works for the dev branch pushing event) into `tests.yml` (only works for PR event). PR #1185 @Zeroto521
-   [TST] Fix failure for test/timeseries/test_fill_missing_timestamp. Issue #1184 @samukweku
-   [BUG] Import `DataDescription` to fix: `AttributeError: 'DataFrame' object has no attribute 'data_description'`. PR #1191 @Zeroto521

## [v0.23.1] - 2022-05-03

-   [DOC] Updated `fill.py` and `update_where.py` documentation with working examples.
-   [ENH] Deprecate `num_bins` from `bin_numeric` in favour of `bins`, and allow generic `**kwargs` to be passed into `pd.cut`. Issue #969. @thatlittleboy
-   [ENH] Fix `concatenate_columns` not working on category inputs @zbarry
-   [INF] Simplify CI system @ericmjl
-   [ENH] Added "read_commandline" function to janitor.io @BaritoneBeard
-   [BUG] Fix bug with the complement parameter of `filter_on`. Issue #988. @thatlittleboy
-   [ENH] Add `xlsx_table`, for reading tables from an Excel sheet. @samukweku
-   [ENH] minor improvements for conditional_join; equality only joins are no longer supported; there has to be at least one non-equi join present. @samukweku
-   [BUG] `sort_column_value_order` no longer mutates original dataframe.
-   [BUG] Extend `fill_empty`'s `column_names` type range. Issue #998. @Zeroto521
-   [BUG] Removed/updated error-inducing default arguments in `row_to_names` (#1004) and `round_to_fraction` (#1005). @thatlittleboy
-   [ENH] `patterns` deprecated in favour of importing `re.compile`. #1007 @samukweku
-   [ENH] Changes to kwargs in `encode_categorical`, where the values can either be a string or a 1D array. #1021 @samukweku
-   [ENH] Add `fill_value` and `explicit` parameters to the `complete` function. #1019 @samukweku
-   [ENH] Performance improvement for `expand_grid`. @samukweku
-   [BUG] Make `factorize_columns` (PR #1028) and `truncate_datetime_dataframe` (PR #1040) functions non-mutating. @thatlittleboy
-   [BUG] Fix SettingWithCopyWarning and other minor bugs when using `truncate_datetime_dataframe`, along with further performance improvements (PR #1040). @thatlittleboy
-   [ENH] Performance improvement for `conditional_join`. @samukweku
-   [ENH] Multiple `.value` is now supported in `pivot_longer`. Multiple values_to is also supported, when names_pattern is a list or tuple. `names_transform` parameter added, for efficient dtype transformation of unpivoted columns. #1034, #1048, #1051 @samukweku
-   [ENH] Add `xlsx_cells` for reading a spreadsheet as a table of individual cells. #929 @samukweku.
-   [ENH] Let `filter_string` suit parameters of `Series.str.contains` Issue #1003 and #1047. @Zeroto521
-   [ENH] `names_glue` in `pivot_wider` now takes a string form, using str.format_map under the hood. `levels_order` is also deprecated. @samukweku
-   [BUG] Fixed bug in `transform_columns` which ignored the `column_names` specification when `new_column_names` dictionary was provided as an argument, issue #1063. @thatlittleboy
-   [BUG] `count_cumulative_unique` no longer modifies the column being counted in the output when `case_sensitive` argument is set to False, issue #1065. @thatlittleboy
-   [BUG] Fix for gcc missing error in dev container
-   [DOC] Added a step in the dev guide to install `Remote Container` in VS Code. @ashenafiyb
-   [DOC] Convert `expand_column` and `find_replace` code examples to doctests, issue #972. @gahjelle
-   [DOC] Convert `expand_column` code examples to doctests, issue #972. @gahjelle
-   [DOC] Convert `get_dupes` code examples to doctests, issue #972. @ethompsy
-   [DOC] Convert `engineering` code examples to doctests, issue #972 @ashenafiyb
-   [DOC] Convert `groupby_topk` code examples to doctests, issue #972. @ethompsy
-   [DOC] Add doctests to `math`, issue #972. @gahjelle
-   [DOC] Add doctests to `math` and `ml`, issue #972. @gahjelle
-   [DOC] Add doctests to `math`, `ml`, and `xarray`, issue #972. @gahjelle

## [v0.22.0] - 2021-11-21

-   [BUG] Fix conditional join issue for multiple conditions, where pd.eval fails to evaluate if numexpr is installed. #898 @samukweku
-   [ENH] Added `case_when` to handle multiple conditionals and replacement values. Issue #736. @robertmitchellv
-   [ENH] Deprecate `new_column_names` and `merge_frame` from `process_text`. Only existing columns are supported. @samukweku
-   [ENH] `complete` uses `pd.merge` internally, providing a simpler logic, with some speed improvements in certain cases over `pd.reindex`. @samukweku
-   [ENH] `expand_grid` returns a MultiIndex DataFrame, allowing the user to decide how to manipulate the columns. @samukweku
-   [INF] Simplify a bit linting, use pre-commit as the CI linting checker. @Zeroto521
-   [ENH] Fix bug in `pivot_longer` for wrong output when `names_pattern` is a sequence with a single value. Issue #885 @samukweku
-   [ENH] Deprecate `aggfunc` from `pivot_wider`; aggregation can be chained with pandas' `groupby`.
-   [ENH] `As_Categorical` deprecated from `encode_categorical`; a tuple of `(categories, order)` suffices for \*\*kwargs. @samukweku
-   [ENH] Deprecate `names_sort` from `pivot_wider`.@samukweku
-   [ENH] Add `softmax` to `math` module. Issue #902. @loganthomas

## [v0.21.2] - 2021-09-01

-   [ENH] Fix warning message in `coalesce`, from bfill/fill;`coalesce` now uses variable arguments. Issue #882 @samukweku
-   [INF] Add SciPy as explicit dependency in `base.in`. Issue #895 @ericmjl

## [v0.21.1] - 2021-08-29

-   [DOC] Fix references and broken links in AUTHORS.rst. @loganthomas
-   [DOC] Updated Broken links in the README and contributing docs. @nvamsikrishna05
-   [INF] Update pre-commit hooks and remove mutable references. Issue #844. @loganthomas
-   [INF] Add GitHub Release pointer to auto-release script. Issue #818. @loganthomas
-   [INF] Updated black version in github actions code-checks to match pre-commit hooks. @nvamsikrishna05
-   [ENH] Add reset_index flag to row_to_names function. @fireddd
-   [ENH] Updated `label_encode` to use pandas factorize instead of scikit-learn LabelEncoder. @nvamsikrishna05
-   [INF] Removed the scikit-learn package from the dependencies from environment-dev.yml and base.in files. @nvamsikrishna05
-   [ENH] Add function to remove constant columns. @fireddd
-   [ENH] Added `factorize_columns` method which will deprecate the `label_encode` method in future release. @nvamsikrishna05
-   [DOC] Delete Read the Docs project and remove all readthedocs.io references from the repo. Issue #863. @loganthomas
-   [DOC] Updated various documentation sources to reflect pyjanitor-dev ownership. @loganthomas
-   [INF] Fix `isort` automatic checks. Issue #845. @loganthomas
-   [ENH] `complete` function now uses variable args (\*args) - @samukweku
-   [ENH] Set `expand_column`'s `sep` default is `"|"`, same to `pandas.Series.str.get_dummies`. Issue #876. @Zeroto521
-   [ENH] Deprecate `limit` from fill_direction. fill_direction now uses kwargs. @samukweku
-   [ENH] Added `conditional_join` function that supports joins on non-equi operators. @samukweku
-   [INF] Speed up pytest via `-n` (pytest-xdist) option. Issue #881. @Zeroto521
-   [DOC] Add list mark to keep `select_columns`'s example same style. @Zeroto521
-   [ENH] Updated `rename_columns` to take optional function argument for mapping. @nvamsikrishna05

## [v0.21.0] - 2021-07-16

-   [ENH] Drop `fill_value` parameter from `complete`. Users can use `fillna` instead. @samukweku
-   [BUG] Fix bug in `pivot_longer` with single level columns. @samukweku
-   [BUG] Disable exchange rates API until we can find another one to hit. @ericmjl
-   [ENH] Change `coalesce` to return columns; also use `bfill`, `ffill`,
    which is faster than `combine_first` @samukweku
-   [ENH] Use `eval` for string conditions in `update_where`. @samukweku
-   [ENH] Add clearer error messages for `pivot_longer`. h/t to @tdhock
    for the observation. Issue #836 @samukweku
-   [ENH] `select_columns` now uses variable arguments (\*args),
    to provide a simpler selection without the need for lists. - @samukweku
-   [ENH] `encode_categoricals` refactored to use generic functions
    via `functools.dispatch`. - @samukweku
-   [ENH] Updated convert_excel_date to throw meaningful error when values contain non-numeric. @nvamsikrishna05

## [v0.20.14] - 2021-03-25

-   [ENH] Add `dropna` parameter to groupby_agg. @samukweku
-   [ENH] `complete` adds a `by` parameter to expose explicit missing values per group, via groupby. @samukweku
-   [ENH] Fix check_column to support single inputs - fixes `label_encode`. @zbarry

## [v0.20.13] - 2021-02-25

-   [ENH] Performance improvements to `expand_grid`. @samukweku
-   [HOTFIX] Add `multipledispatch` to pip requirements. @ericmjl

## [v0.20.12] - 2021-02-25

-   [INF] Auto-release GitHub action maintenance. @loganthomas

## [v0.20.11] - 2021-02-24

-   [INF] Setup auto-release GitHub action. @loganthomas
-   [INF] Deploy `darglint` package for docstring linting. Issue #745. @loganthomas
-   [ENH] Added optional truncation to `clean_names` function. Issue #753. @richardqiu
-   [ENH] Added `timeseries.flag_jumps()` function. Issue #711. @loganthomas
-   [ENH] `pivot_longer` can handle multiple values in paired columns, and can reshape
    using a list/tuple of regular expressions in `names_pattern`. @samukweku
-   [ENH] Replaced default numeric conversion of dataframe with a `dtypes` parameter,
    allowing the user to control the data types. - @samukweku
-   [INF] Loosen dependency specifications. Switch to pip-tools for managing
    dependencies. Issue #760. @MinchinWeb
-   [DOC] added pipenv installation instructions @evan-anderson
-   [ENH] Add `pivot_wider` function, which is the inverse of the `pivot_longer`
    function. @samukweku
-   [INF] Add `openpyxl` to `environment-dev.yml`. @samukweku
-   [ENH] Reduce code by reusing existing functions for fill_direction. @samukweku
-   [ENH] Improvements to `pivot_longer` function, with improved speed and cleaner code.
    `dtypes` parameter dropped; user can change dtypes with pandas' `astype` method, or
    pyjanitor's `change_type` method. @samukweku
-   [ENH] Add kwargs to `encode_categorical` function, to create ordered categorical columns,
    or categorical columns with explicit categories. @samukweku
-   [ENH] Improvements to `complete` method. Use `pd.merge` to handle duplicates and
    null values. @samukweku
-   [ENH] Add `new_column_names` parameter to `process_text`, allowing a user to
    create a new column name after processing a text column. Also added a `merge_frame`
    parameter, allowing dataframe merging, if the result of the text processing is a
    dataframe.@samukweku
-   [ENH] Add `aggfunc` parameter to pivot_wider. @samukweku
-   [ENH] Modified the `check` function in utils to verify if a value is a callable. @samukweku
-   [ENH] Add a base `_select_column` function, using `functools.singledispatch`,
    to allow for flexible columns selection. @samukweku
-   [ENH] pivot_longer and pivot_wider now support janitor.select_columns syntax,
    allowing for more flexible and dynamic column selection. @samukweku

## [v0.20.10]

-   [ENH] Added function `sort_timestamps_monotonically` to timeseries functions @UGuntupalli
-   [ENH] Added the complete function for converting implicit missing values
    to explicit ones. @samukweku
-   [ENH] Further simplification of expand_grid. @samukweku
-   [BUGFIX] Added copy() method to original dataframe, to avoid mutation. Issue #729. @samukweku
-   [ENH] Added `also` method for running functions in chain with no return values.
-   [DOC] Added a `timeseries` module section to website docs. Issue #742. @loganthomas
-   [ENH] Added a `pivot_longer` function, a wrapper around `pd.melt` and similar to
    tidyr's `pivot_longer` function. Also added an example notebook. @samukweku
-   [ENH] Fixed code to returns error if `fill_value` is not a dictionary. @samukweku
-   [INF] Welcome bot (.github/config.yml) for new users added. Issue #739. @samukweku

## [v0.20.9]

-   [ENH] Updated groupby_agg function to account for null entries in the `by` argument. @samukweku
-   [ENH] Added function `groupby_topk` to janitor functions @mphirke

## [v0.20.8]

-   [ENH] Upgraded `update_where` function to use either the pandas query style,
    or boolean indexing via the `loc` method. Also updated `find_replace` function to use the `loc`
    method directly, instead of routing it through the `update_where` function. @samukweku
-   [INF] Update `pandas` minimum version to 1.0.0. @hectormz
-   [DOC] Updated the general functions API page to show all available functions. @samukweku
-   [DOC] Fix the few lacking type annotations of functions. @VPerrollaz
-   [DOC] Changed the signature from str to Optional[str] when initialized by None. @VPerrollaz
-   [DOC] Add the Optional type for all signatures of the API. @VPerrollaz
-   [TST] Updated test_expand_grid to account for int dtype difference in Windows OS @samukweku
-   [TST] Make importing `pandas` testing functions follow uniform pattern. @hectormz
-   [ENH] Added `process_text` wrapper function for all Pandas string methods. @samukweku
-   [TST] Only skip tests for non-installed libraries on local machine. @hectormz
-   [DOC] Fix minor issues in documentation. @hectormz
-   [ENH] Added `fill_direction` function for forward/backward fills on missing values
    for selected columns in a dataframe. @samukweku
-   [ENH] Simpler logic and less lines of code for expand_grid function @samukweku

## [v0.20.7]

-   [TST] Add a test for transform_column to check for nonmutation. @VPerrollaz
-   [ENH] Contributed `expand_grid` function by @samukweku

## [v0.20.6]

-   [DOC] Pep8 all examples. @VPerrollaz
-   [TST] Add docstrings to tests @hectormz
-   [INF] Add `debug-statements`, `requirements-txt-fixer`, and `interrogate` to `pre-commit`. @hectormz
-   [ENH] Upgraded transform_column to use df.assign underneath the hood,
    and also added option to transform column elementwise (via apply)
    or columnwise (thus operating on a series). @ericmjl

## [v0.20.5]

-   [INF] Replace `pycodestyle` with `flake8` in order to add `pandas-vet` linter @hectormz
-   [ENH] `select_columns()` now raises `NameError` if column label in
    `search_columns_labels` is missing from `DataFrame` columns. @smu095

## [v0.20.1]

-   [DOC] Added an example for groupby_agg in general functions @samukweku
-   [ENH] Contributed `sort_naturally()` function. @ericmjl

## [v0.20.0]

-   [DOC] Edited transform_column dest_column_name kwarg description to be clearer on defaults by @evan-anderson.
-   [ENH] Replace `apply()` in favor of `pandas` functions in several functions. @hectormz
-   [ENH] Add `ecdf()` Series function by @ericmjl.
-   [DOC] Update API policy for clarity. @ericmjl
-   [ENH] Enforce string conversion when cleaning names. @ericmjl
-   [ENH] Change `find_replace` implementation to use keyword arguments to specify columns to perform find and replace on. @ericmjl
-   [ENH] Add `jitter()` dataframe function by @rahosbach

## [v0.19.0]

-   [ENH] Add xarray support and clone_using / convert_datetime_to_number funcs by @zbarry.

## [v0.18.3]

-   [ENH] Series toset() functionality #570 @eyaltrabelsi
-   [ENH] Added option to coalesce function to not delete coalesced columns. @gddcunh
-   [ENH] Added functionality to deconcatenate tuple/list/collections in a column to deconcatenate_column @zbarry
-   [ENH] Fix error message when length of new_column_names is wrong @DollofCutty
-   [DOC] Fixed several examples of functional syntax in `functions.py`. @bdice
-   [DOC] Fix #noqa comments showing up in docs by @hectormz
-   [ENH] Add unionizing a group of dataframes' categoricals. @zbarry
-   [DOC] Fix contributions hyperlinks in `AUTHORS.rst` and contributions by @hectormz
-   [INF] Add `pre-commit` hooks to repository by @ericmjl
-   [DOC] Fix formatting code in `CONTRIBUTING.rst` by @hectormz
-   [DOC] Changed the typing for most "column_name(s)" to Hashable rather than enforcing strings, to more closely match Pandas API by @dendrondal
-   [INF] Edited pycodestyle and Black parameters to avoid venvs by @dendrondal

## [v0.18.2]

-   [INF] Make requirements.txt smaller @eyaltrabelsi
-   [ENH] Add a reset_index parameter to shuffle @eyaltrabelsi
-   [DOC] Added contribution page link to readme @eyaltrabelsi
-   [DOC] fix example for `update_where`, provide a bit more detail, and expand the bad_values example notebook to demonstrate its use by @anzelpwj.
-   [INF] Fix pytest marks by @ericmjl (issue #520)
-   [ENH] add example notebook with use of finance submodule methods by @rahosbach
-   [DOC] added a couple of admonitions for Windows users. h/t @anzelpwj for debugging
    help when a few tests failed for `win32` @Ram-N
-   [ENH] Pyjanitor for PySpark @zjpoh
-   [ENH] Add pyspark clean_names @zjpoh
-   [ENH] Convert asserts to raise exceptions by @hectormz
-   [ENH] Add decorator functions for missing and error handling @jiafengkevinchen
-   [DOC] Update README with functional `pandas` API example. @ericmjl
-   [INF] Move `get_features_targets()` to new `ml.py` module by @hectormz
-   [ENH] Add chirality to morgan fingerprints in janitor.chemistry submodule by @Clayton-Springer
-   [INF] `import_message` suggests python dist. appropriate installs by @hectormz
-   [ENH] Add count_cumulative_unique() method to janitor.functions submodule by @rahosbach
-   [ENH] Add `update_where()` method to `janitor.spark.functions` submodule by @zjpoh

## [v0.18.1]

-   [ENH] extend find_replace functionality to allow both exact match and
    regular-expression-based fuzzy match by @shandou
-   [ENH] add preserve_position kwarg to deconcatenate_column with tests
    by @shandou and @ericmjl
-   [DOC] add contributions that did not leave `git` traces by @ericmjl
-   [ENH] add inflation adjustment in finance submodule by @rahosbach
-   [DOC] clarified how new functions should be implemented by @shandou
-   [ENH] add optional removal of accents on functions.clean_names, enabled by
    default by @mralbu
-   [ENH] add camelCase conversion to snake_case on `clean_names` by @ericmjl,
    h/t @jtaylor for sharing original
-   [ENH] Added `null_flag` function which can mark null values in rows.
    Implemented by @anzelpwj
-   [ENH] add engineering submodule with unit conversion method by @rahosbach
-   [DOC] add PyPI project description
-   [ENH] add example notebook with use of finance submodule methods
    by @rahosbach

For changes that happened prior to v0.18.1,
please consult the closed PRs,
which can be found [here](https://github.com/pyjanitor-devs/pyjanitor/pulls?q=is%3Apr+is%3Aclosed).

We thank all contributors
who have helped make `pyjanitor`
the package that it is today.

[Unreleased]: https://github.com/pyjanitor-devs/pyjanitor/compare/v0.24.0...HEAD

[v0.24.0]: https://github.com/pyjanitor-devs/pyjanitor/compare/v0.23.1...v0.24.0

[v0.23.1]: https://github.com/pyjanitor-devs/pyjanitor/compare/v0.22.0...v0.23.1

[v0.22.0]: https://github.com/pyjanitor-devs/pyjanitor/compare/v0.21.2...v0.22.0

[v0.21.2]: https://github.com/pyjanitor-devs/pyjanitor/compare/v0.21.1...v0.21.2

[v0.21.1]: https://github.com/pyjanitor-devs/pyjanitor/compare/v0.21.0...v0.21.1

[v0.21.0]: https://github.com/pyjanitor-devs/pyjanitor/compare/v0.20.14...v0.21.0

[v0.20.14]: https://github.com/pyjanitor-devs/pyjanitor/compare/v0.20.13...v0.20.14

[v0.20.13]: https://github.com/pyjanitor-devs/pyjanitor/compare/v0.20.12...v0.20.13

[v0.20.12]: https://github.com/pyjanitor-devs/pyjanitor/compare/v0.20.11...v0.20.12

[v0.20.11]: https://github.com/pyjanitor-devs/pyjanitor/compare/v0.20.10...v0.20.11

[v0.20.10]: https://github.com/pyjanitor-devs/pyjanitor/compare/v0.20.9...v0.20.10

[v0.20.9]: https://github.com/pyjanitor-devs/pyjanitor/compare/v0.20.8...v0.20.9

[v0.20.8]: https://github.com/pyjanitor-devs/pyjanitor/compare/v0.20.7...v0.20.8

[v0.20.7]: https://github.com/pyjanitor-devs/pyjanitor/compare/v0.20.5...v0.20.7

[v0.20.6]: https://github.com/pyjanitor-devs/pyjanitor/compare/v0.20.5...v0.20.7

[v0.20.5]: https://github.com/pyjanitor-devs/pyjanitor/compare/v0.20.1...v0.20.5

[v0.20.1]: https://github.com/pyjanitor-devs/pyjanitor/compare/v0.20.0...v0.20.1

[v0.20.0]: https://github.com/pyjanitor-devs/pyjanitor/compare/v0.19.0...v0.20.0

[v0.19.0]: https://github.com/pyjanitor-devs/pyjanitor/compare/v0.18.3...v0.19.0

[v0.18.3]: https://github.com/pyjanitor-devs/pyjanitor/compare/v0.18.2...v0.18.3

[v0.18.2]: https://github.com/pyjanitor-devs/pyjanitor/compare/v0.18.1...v0.18.2

[v0.18.1]: https://github.com/pyjanitor-devs/pyjanitor/compare/v0.18.0...v0.18.1<|MERGE_RESOLUTION|>--- conflicted
+++ resolved
@@ -6,12 +6,9 @@
 -   [INF] Extract docstrings tests from all tests. PR #1205 @Zeroto521
 -   [BUG] address the `TypeError` when importing v0.24.0 (issue #1201 @xujiboy and @joranbeasley)
 -   [INF] Fixed issue with missing PyPI README. PR #1216 @thatlittleboy
-<<<<<<< HEAD
+-   [DEPR] Add deprecation warnings for `process_text`, `rename_column`, `rename_columns`, `filter_on`, `remove_columns`, `fill_direction`. #1045 @samukweku
 -   [ENH] Improve selection in `conditional_join`. Issue #1223 @samukweku
-=======
--   [DEPR] Add deprecation warnings for `process_text`, `rename_column`, `rename_columns`, `filter_on`, `remove_columns`, `fill_direction`. #1045 @samukweku
-
->>>>>>> b451cc59
+
 ## [v0.24.0] - 2022-11-12
 
 -   [ENH] Add lazy imports to speed up the time taken to load pyjanitor (part 2)
