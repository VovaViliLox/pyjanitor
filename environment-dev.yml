name: pyjanitor-dev
channels:
- defaults
- conda-forge
- ericmjl
dependencies:
- python=3.6
- pandas
- pytest
- ipython
- ipykernel
- sphinx
- recommonmark
- pipreqs
- flake8
- xlrd
- missingno
- scikit-learn
- twine
- bumpversion
- pytest-cov
- pandas-flavor
- conda
- pylint
<<<<<<< HEAD
=======
- biopython
>>>>>>> f7fda72f
- pip:
  - sphinxcontrib-fulltoc<|MERGE_RESOLUTION|>--- conflicted
+++ resolved
@@ -22,9 +22,6 @@
 - pandas-flavor
 - conda
 - pylint
-<<<<<<< HEAD
-=======
 - biopython
->>>>>>> f7fda72f
 - pip:
   - sphinxcontrib-fulltoc