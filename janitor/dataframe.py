from pandas import DataFrame, Series

from .functions import (
    clean_names,
    coalesce,
    convert_excel_date,
    encode_categorical,
    expand_column,
    fill_empty,
    get_dupes,
    get_features_targets,
    label_encode,
    remove_empty,
    rename_column,
)
<<<<<<< HEAD
=======

import warnings

msg = """Janitor's subclassed DataFrame and Series will be deprecated before
the 1.0 release. Instead of importing the Janitor DataFrame, please instead
`import janitor`, and use the functions directly attached to native pandas
dataframe."""

warnings.warn(msg)
>>>>>>> ea5ed839


class JanitorSeries(Series):

    @property
    def _constructor(self):
        return JanitorSeries

    @property
    def _constructor_expanddim(self):
        return JanitorDataFrame


class JanitorDataFrame(DataFrame):

    @property
    def _constructor(self):
        return JanitorDataFrame

    @property
    def _constructor_sliced(self):
        return JanitorSeries

    def clean_names(self):
        return clean_names(self)

    def remove_empty(self):
        return remove_empty(self)

    def get_dupes(self, columns=None):
        return get_dupes(self, columns)

    def encode_categorical(self, columns):
        return encode_categorical(self, columns)

    def rename_column(self, old, new):
        return rename_column(self, old, new)

    def get_features_targets(self, target_columns, feature_columns=None):
        return get_features_targets(self, target_columns, feature_columns)

    def coalesce(self, columns, new_column_name):
        return coalesce(self, columns, new_column_name)

    def convert_excel_date(self, column):
        return convert_excel_date(self, column)

    def fill_empty(self, columns, value):
        return fill_empty(self, columns, value)

    def label_encode(self, columns):
        return label_encode(self, columns)

    def expand_column(self, column, sep, concat=True):
        return expand_column(self, column, sep, concat)<|MERGE_RESOLUTION|>--- conflicted
+++ resolved
@@ -13,8 +13,6 @@
     remove_empty,
     rename_column,
 )
-<<<<<<< HEAD
-=======
 
 import warnings
 
@@ -24,7 +22,6 @@
 dataframe."""
 
 warnings.warn(msg)
->>>>>>> ea5ed839
 
 
 class JanitorSeries(Series):
