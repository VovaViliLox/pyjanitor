--- conflicted
+++ resolved
@@ -146,17 +146,10 @@
 def remove_empty(df):
     """
     Drop all rows and columns that are completely null.
-<<<<<<< HEAD
-    Implementation is shamelessly copied from StackOverflow_.
-
-    .. _StackOverflow: https://stackoverflow.com/questions/38884538/
-    python-pandas-find-all-rows-where-all-values-are-nan
-=======
 
     Implementation is shamelessly copied from `StackOverflow`_.
 
     .. _StackOverflow: https://stackoverflow.com/questions/38884538/python-pandas-find-all-rows-where-all-values-are-nan  # noqa: E501
->>>>>>> 3acba2dd
 
     Functional usage example:
 
@@ -194,12 +187,8 @@
 
     .. code-block:: python
 
-<<<<<<< HEAD
-        get_dupes(df)
-=======
         df = pd.DataFrame(...)
         df = get_dupes(df)
->>>>>>> 3acba2dd
 
     Method chaining example:
 
@@ -322,11 +311,7 @@
     - If `feature_columns` is present, then we will respect the column names
     inside there.
     - If `feature_columns` is not passed in, then we will assume that the
-<<<<<<< HEAD
-      rest of the columns are feature columns, and return them.
-=======
     rest of the columns are feature columns, and return them.
->>>>>>> 3acba2dd
 
     Functional usage example:
 
@@ -789,13 +774,8 @@
     .. code-block:: python
 
         df = filter_on(df,
-<<<<<<< HEAD
-                           df['value'] < 3,
-                           complement=False)
-=======
                        df['value'] < 3,
                        complement=False)
->>>>>>> 3acba2dd
 
     Method chaining example:
 
@@ -1082,10 +1062,6 @@
 
     .. code-block:: python
 
-<<<<<<< HEAD
-
-=======
->>>>>>> 3acba2dd
         import pandas as pd
         import janitor
         data_dict = {
@@ -1096,27 +1072,15 @@
             "this_is_getting_out_of_hand": list("longername"),
         }
 
-<<<<<<< HEAD
-    :Example 1: Standard truncation:
-
-    .. code-block:: python
-
-
-=======
     :Example: Standard truncation:
 
     .. code-block:: python
 
->>>>>>> 3acba2dd
         example_dataframe = pd.DataFrame(data_dict)
         example_dataframe.limit_column_characters(7)
 
     :Output:
 
-<<<<<<< HEAD
-
-=======
->>>>>>> 3acba2dd
     .. code-block:: python
 
                really_  another another_1 this_is
@@ -1131,11 +1095,7 @@
         8        8       16         m       m
         9        9       18         e       e
 
-<<<<<<< HEAD
-    :Example 2: Standard truncation with different separator character:
-=======
     :Example: Standard truncation with different separator character:
->>>>>>> 3acba2dd
 
     .. code-block:: python
 
@@ -1201,16 +1161,10 @@
     remove_rows_above: bool = False,
 ):
     """
-<<<<<<< HEAD
-    Elevates a row to be the column names of a DataFrame. Contains options to
-    remove the elevated row from the DataFrame along with removing the rows
-    above the selected row.
-=======
     Elevates a row to be the column names of a DataFrame.
 
     Contains options to remove the elevated row from the DataFrame along with
     removing the rows above the selected row.
->>>>>>> 3acba2dd
 
     :param df: A pandas DataFrame.
     :param row_number: The row containing the variable names
@@ -1233,11 +1187,7 @@
             "cities": ["Cambridge", "Shanghai", "Basel"] * 3
         }
 
-<<<<<<< HEAD
-    :Example 1: Move first row to column names:
-=======
     :Example: Move first row to column names:
->>>>>>> 3acba2dd
 
     .. code-block:: python
 
@@ -1258,11 +1208,7 @@
         6  1  1  1   rabbit  Cambridge
         7  2  2  2  leopard   Shanghai
 
-<<<<<<< HEAD
-    :Example 2: Move first row to column names and remove row:
-=======
     :Example: Move first row to column names and remove row:
->>>>>>> 3acba2dd
 
     .. code-block:: python
 
@@ -1273,10 +1219,6 @@
 
     .. code-block:: python
 
-<<<<<<< HEAD
-
-=======
->>>>>>> 3acba2dd
            1  1  1   rabbit  Cambridge
         1  2  2  2  leopard   Shanghai
         2  3  3  3     lion      Basel
@@ -1287,11 +1229,7 @@
         7  2  2  2  leopard   Shanghai
         8  3  3  3     lion      Basel
 
-<<<<<<< HEAD
-    :Example 3: Move first row to column names, remove row, \
-=======
     :Example: Move first row to column names, remove row, \
->>>>>>> 3acba2dd
     and remove rows above selected row:
 
     .. code-block:: python
@@ -1358,11 +1296,7 @@
             "cities": ["Cambridge", "Shanghai", "Basel"] * 3,
         }
 
-<<<<<<< HEAD
-    :Example 1: Rounding the first column to the nearest half:
-=======
     :Example: Rounding the first column to the nearest half:
->>>>>>> 3acba2dd
 
     .. code-block:: python
 
@@ -1384,11 +1318,7 @@
         7  2.5     0.285714            0.153846  leopard   Shanghai
         8  3.0     1.500000            0.017964     lion      Basel
 
-<<<<<<< HEAD
-    :Example 2: Rounding the first column to nearest third:
-=======
     :Example: Rounding the first column to nearest third:
->>>>>>> 3acba2dd
 
     .. code-block:: python
 
@@ -1655,11 +1585,7 @@
     """
     One-liner syntactic sugar for checking types.
 
-<<<<<<< HEAD
-    Should be used like this:
-=======
     Should be used like this::
->>>>>>> 3acba2dd
 
         check('x', x, [int, float])
 
