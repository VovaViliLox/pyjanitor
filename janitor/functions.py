"""
General purpose data cleaning functions.
"""
import datetime as dt
import re
import warnings
from fnmatch import translate
from functools import partial, reduce
from typing import Callable, Dict, Iterable, List, Union

import numpy as np
import pandas as pd
import pandas_flavor as pf
from scipy.stats import mode
from sklearn.preprocessing import LabelEncoder

from .errors import JanitorError


def _strip_underscores(df, strip_underscores=None):
    """
    Strip underscores from DataFrames column names.
    Underscores can be stripped from the beginning, end or both.

    .. code-block:: python

        df = _strip_underscores(df, strip_underscores='left')

    :param df: The pandas DataFrame object.
    :param strip_underscores: (optional) Removes the outer underscores from all
        column names. Default None keeps outer underscores. Values can be
        either 'left', 'right' or 'both' or the respective shorthand 'l', 'r'
        and True.
    :returns: A pandas DataFrame.
    """
    underscore_options = [None, "left", "right", "both", "l", "r", True]
    if strip_underscores not in underscore_options:
        raise JanitorError(
            f"strip_underscores must be one of: {underscore_options}"
        )

    if strip_underscores in ["left", "l"]:
        df = df.rename(columns=lambda x: x.lstrip("_"))
    elif strip_underscores in ["right", "r"]:
        df = df.rename(columns=lambda x: x.rstrip("_"))
    elif strip_underscores == "both" or strip_underscores is True:
        df = df.rename(columns=lambda x: x.strip("_"))
    return df


@pf.register_dataframe_method
def clean_names(
    df,
    strip_underscores: str = None,
    case_type: str = "lower",
    remove_special: bool = False,
    preserve_original_columns: bool = True,
):
    """
    Clean column names.

    Takes all column names, converts them to lowercase, then replaces all
    spaces with underscores.

    Functional usage example:

    .. code-block:: python

        df = clean_names(df)

    Method chaining example:

    .. code-block:: python

        import pandas as pd
        import janitor
        df = pd.DataFrame(...).clean_names()

    :Example of transformation:

    .. code-block:: python

        Columns before: First Name, Last Name, Employee Status, Subject
        Columns after: first_name, last_name, employee_status, subject

    :param df: The pandas DataFrame object.
    :param strip_underscores: (optional) Removes the outer underscores from all
        column names. Default None keeps outer underscores. Values can be
        either 'left', 'right' or 'both' or the respective shorthand 'l', 'r'
        and True.
    :param case_type: (optional) Whether to make columns lower or uppercase.
        Current case may be preserved with 'preserve'. Default 'lower'
        makes all characters lowercase.
    :param remove_special: (optional) Remove special characters from columns.
        Only letters, numbers and underscores are preserved.
    :returns: A pandas DataFrame.
    :param preserve_original_columns: (optional) Preserve original names.
        This is later retrievable using `df.original_columns`.
    """
    original_column_names = list(df.columns)

    assert case_type.lower() in {
        "preserve",
        "upper",
        "lower",
    }, "case_type argument must be one of ('preserve', 'upper', 'lower')"

    if case_type.lower() != "preserve":
        if case_type.lower() == "upper":
            df = df.rename(columns=lambda x: x.upper())

        elif case_type.lower() == "lower":
            df = df.rename(columns=lambda x: x.lower())

    df = df.rename(
        columns=lambda x: x.replace(" ", "_")
        .replace("/", "_")
        .replace(":", "_")
        .replace("'", "")
        .replace("’", "")
        .replace(",", "_")
        .replace("?", "_")
        .replace("-", "_")
        .replace("(", "_")
        .replace(")", "_")
        .replace(".", "_")
    )

    def _remove_special(col):
        return "".join(item for item in col if item.isalnum() or "_" in item)

    if remove_special:
        df = df.rename(columns=_remove_special)

    df = df.rename(columns=lambda x: re.sub("_+", "_", x))
    df = _strip_underscores(df, strip_underscores)

    # Store the original column names, if enabled by user
    if preserve_original_columns:
        df.__dict__["original_columns"] = original_column_names
    return df


@pf.register_dataframe_method
def remove_empty(df):
    """
    Drop all rows and columns that are completely null. This method also
    resets the index(by default) since it doesn't make sense to preserve
    the index of a completely empty row.

    Implementation is inspired from `StackOverflow`_.

    .. _StackOverflow: https://stackoverflow.com/questions/38884538/python-pandas-find-all-rows-where-all-values-are-nan  # noqa: E501

    Functional usage example:

    .. code-block:: python

        df = remove_empty(df)

    Method chaining example:

    .. code-block:: python

        import pandas as pd
        import janitor
        df = pd.DataFrame(...).remove_empty()

    :param df: The pandas DataFrame object.

    :returns: A pandas DataFrame.
    """
    nanrows = df.index[df.isnull().all(axis=1)]
    df = df.drop(index=nanrows).reset_index(drop=True)

    nancols = df.columns[df.isnull().all(axis=0)]
    df.drop(columns=nancols, inplace=True)

    return df


@pf.register_dataframe_method
def get_dupes(df, column_names=None, **kwargs):
    """
    Return all duplicate rows.

    Functional usage example:

    .. code-block:: python

        df = pd.DataFrame(...)
        df = get_dupes(df)

    Method chaining example:

    .. code-block:: python

        import pandas as pd
        import janitor
        df = pd.DataFrame(...).get_dupes()

    :param df: The pandas DataFrame object.
    :param str/iterable column_names: (optional) A column name or an iterable
        (list or tuple) of column names. Following pandas API, this only
        considers certain columns for identifying duplicates. Defaults to using
        all columns.
    :returns: The duplicate rows, as a pandas DataFrame.
    """
    if kwargs and column_names is not None:
        raise TypeError("Mixed usage of columns and column_names")
    if column_names is None and "columns" in kwargs:
        warnings.warn("columns is deprecated. You should use column_names.")
        column_names = kwargs["columns"]
    dupes = df.duplicated(subset=column_names, keep=False)
    return df[dupes == True]  # noqa: E712


@pf.register_dataframe_method
def encode_categorical(df, column_names=None, **kwargs):
    """
    Encode the specified columns as categorical column in pandas.

    Functional usage example:

    .. code-block:: python

        encode_categorical(df, column_names="my_categorical_column")  # one way

    Method chaining example:

    .. code-block:: python

        import pandas as pd
        import janitor
        df = pd.DataFrame(...)
        categorical_cols = ['col1', 'col2', 'col4']
        df = df.encode_categorical(column_names=categorical_cols)

    :param df: The pandas DataFrame object.
    :param str/iterable column_names: A column name or an iterable (list or
        tuple) of column names.
    :returns: A pandas DataFrame
    """
    if kwargs and column_names is not None:
        raise TypeError("Mixed usage of columns and column_names")
    if column_names is None:
        warnings.warn("columns is deprecated. You should use column_names.")
        column_names = kwargs["columns"]
    if isinstance(column_names, list) or isinstance(column_names, tuple):
        for col in column_names:
            assert col in df.columns, JanitorError(
                "{col} missing from dataframe columns!".format(col=col)
            )
            df[col] = pd.Categorical(df[col])
    elif isinstance(column_names, str):
        assert column_names in df.columns, JanitorError(
            "{column_names} missing from dataframe columns!".format(
                column_names=column_names
            )
        )
        df[column_names] = pd.Categorical(df[column_names])
    else:
        raise JanitorError(
            "kwarg `column_names` must be a string or iterable!"
        )
    return df


@pf.register_dataframe_method
def label_encode(df, columns):
    """
    Convert labels into numerical data.

    This function will create a new column with the string "_enc" appended
    after the original column's name. Consider this to be syntactic sugar.

    This function behaves differently from `encode_categorical`. This function
    creates a new column of numeric data. `encode_categorical` replaces the
    dtype of the original column with a "categorical" dtype.

    Functional usage example:

    .. code-block:: python

        label_encode(df, columns="my_categorical_column")  # one way

    Method chaining example:

    .. code-block:: python

        import pandas as pd
        import janitor
        categorical_cols = ['col1', 'col2', 'col4']
        df = pd.DataFrame(...).label_encode(columns=categorical_cols)

    :param df: The pandas DataFrame object.
    :param str/iterable columns: A column name or an iterable (list or tuple)
        of column names.
    :returns: A pandas DataFrame
    """
    le = LabelEncoder()
    if isinstance(columns, list) or isinstance(columns, tuple):
        for col in columns:
            assert col in df.columns, JanitorError(
                f"{col} missing from columns"
            )  # noqa: E501
            df[f"{col}_enc"] = le.fit_transform(df[col])
    elif isinstance(columns, str):
        assert columns in df.columns, JanitorError(
            f"{columns} missing from columns"
        )  # noqa: E501
        df[f"{columns}_enc"] = le.fit_transform(df[columns])
    else:
        raise JanitorError("kwarg `columns` must be a string or iterable!")
    return df


@pf.register_dataframe_method
def get_features_targets(df, target_columns, feature_columns=None):
    """
    Get the features and targets as separate DataFrames/Series.

    The behaviour is as such:

    - `target_columns` is mandatory.
    - If `feature_columns` is present, then we will respect the column names
    inside there.
    - If `feature_columns` is not passed in, then we will assume that the
    rest of the columns are feature columns, and return them.

    Functional usage example:

    .. code-block:: python

        X, y = get_features_targets(df, target_columns="measurement")

    Method chaining example:

    .. code-block:: python

        import pandas as pd
        import janitor
        df = pd.DataFrame(...)
        target_cols = ['output1', 'output2']
        X, y = df.get_features_targets(target_columns=target_cols)  # noqa: E501

    :param df: The pandas DataFrame object.
    :param str/iterable target_columns: Either a column name or an iterable\
        (list or tuple) of column names that are the target(s) to be predicted.
    :param str/iterable feature_columns: (optional) The column name or \
        iterable of column names that are the features (a.k.a. predictors) \
        used to predict the targets.
    :returns: (X, Y) the feature matrix (X) and the target matrix (Y). Both \
        are pandas DataFrames.
    """
    Y = df[target_columns]

    if feature_columns:
        X = df[feature_columns]
    else:
        if isinstance(target_columns, str):
            xcols = [c for c in df.columns if target_columns != c]
        elif isinstance(target_columns, list) or isinstance(
            target_columns, tuple
        ):  # noqa: W503
            xcols = [c for c in df.columns if c not in target_columns]
        X = df[xcols]
    return X, Y


@pf.register_dataframe_method
def rename_column(df, old, new):
    """
    Rename a column in place.

    Functional usage example:

    .. code-block:: python

        df = rename_column("old_column_name", "new_column_name")

    Method chaining example:

    .. code-block:: python

        import pandas as pd
        import janitor
        df = pd.DataFrame(...).rename_column("old_column_name", "new_column_name")  # noqa: E501

    This is just syntactic sugar/a convenience function for renaming one column
    at a time. If you are convinced that there are multiple columns in need of
    changing, then use the :py:meth:`pandas.DataFrame.rename` method.

    :param str old: The old column name.
    :param str new: The new column name.
    :returns: A pandas DataFrame.
    """
    if old not in df.columns:
        raise ValueError(f"{old} not present in dataframe columns!")
    return df.rename(columns={old: new})


@pf.register_dataframe_method
def reorder_columns(
    df: pd.DataFrame, column_order: Union[List, pd.Index]
) -> pd.DataFrame:
    """
    Reorder DataFrame columns by specifying desired order as list of col names

    Columns not specified retain their order and follow after specified cols.

    Validates column_order to ensure columns are all present in DataFrame.

    Functional usage example:

    Given `DataFrame` with column names `col1`, `col2`, `col3`:

    .. code-block:: python

        df = reorder_columns(df, ['col2', 'col3'])

    Method chaining example:

    .. code-block:: python

        import pandas as pd
        import janitor
        df = pd.DataFrame(...).reorder_columns(['col2', 'col3'])

    The column order of `df` is now `col2`, `col3`, `col1`.

    Internally, this function uses `DataFrame.reindex` with `copy=False`
    to avoid unnecessary data duplication.

    :param df: `DataFrame` to reorder
    :param column_order: A list of column names or Pandas `Index`
        specifying their order in the returned `DataFrame`.
    :returns: A pandas DataFrame.
    """

    check("column_order", column_order, [list, pd.Index])

    if any(col not in df.columns for col in column_order):
        raise IndexError(
            "A column in column_order was not found in the DataFrame."
        )

    # if column_order is a Pandas index, needs conversion to list:
    column_order = list(column_order)

    return df.reindex(
        columns=(
            column_order
            + [col for col in df.columns if col not in column_order]
        ),
        copy=False,
    )


@pf.register_dataframe_method
def coalesce(df, columns, new_column_name):
    """

    Coalesces two or more columns of data in order of column names provided.

    Functional usage example:

    .. code-block:: python

        df = coalesce(df, columns=['col1', 'col2'])

    Method chaining example:

    .. code-block:: python

        import pandas as pd
        import janitor
        df = pd.DataFrame(...).coalesce(['col1', 'col2'])

    The result of this function is that we take the first non-null value across
    rows.

    This is more syntactic diabetes! For R users, this should look familiar to
    `dplyr`'s `coalesce` function; for Python users, the interface
    should be more intuitive than the :py:meth:`pandas.Series.combine_first`
    method (which we're just using internally anyways).

    :param df: A pandas DataFrame.
    :param columns: A list of column names.
    :param str new_column_name: The new column name after combining.
    :returns: A pandas DataFrame.
    """
    series = [df[c] for c in columns]

    def _coalesce(series1, series2):
        return series1.combine_first(series2)

    df = df.drop(columns=columns)
    df[new_column_name] = reduce(_coalesce, series)  # noqa: F821
    return df


@pf.register_dataframe_method
def convert_excel_date(df, column):
    """
    Convert Excel's serial date format into Python datetime format.

    Implementation is also from `Stack Overflow`.

    .. _Stack Overflow: https://stackoverflow.com/questions/38454403/convert-excel-style-date-with-pandas  # noqa: E501

    Functional usage example:

    .. code-block:: python

        df = convert_excel_date(df, column='date')

    Method chaining example:

    .. code-block:: python

        import pandas as pd
        import janitor
        df = pd.DataFrame(...).convert_excel_date('date')

    :param df: A pandas DataFrame.
    :param str column: A column name.
    :returns: A pandas DataFrame with corrected dates.
    """
    df[column] = pd.TimedeltaIndex(df[column], unit="d") + dt.datetime(
        1899, 12, 30
    )  # noqa: W503
    return df


@pf.register_dataframe_method
def convert_matlab_date(df, column):
    """
    Convert Matlab's serial date number into Python datetime format.

    Implementation is also from `Stack Overflow`.

    .. _Stack Overflow: https://stackoverflow.com/questions/13965740/converting-matlabs-datenum-format-to-python  # noqa: E501

    Functional usage example:

    .. code-block:: python

        df = convert_matlab_date(df, column='date')

    Method chaining example:

    .. code-block:: python

        import pandas as pd
        import janitor
        df = pd.DataFrame(...).convert_matlab_date('date')

    :param df: A pandas DataFrame.
    :param str column: A column name.
    :returns: A pandas DataFrame with corrected dates.
    """
    days = pd.Series([dt.timedelta(v % 1) for v in df[column]])
    df[column] = (
        df[column].astype(int).apply(dt.datetime.fromordinal)
        + days
        - dt.timedelta(days=366)
    )
    return df


@pf.register_dataframe_method
def convert_unix_date(df, column):
    """
    Convert unix epoch time into Python datetime format.
    Note that this ignores local tz and convert all
    timestamps to naive datetime based on UTC!

    Functional usage example:

    .. code-block:: python
        df = convert_unix_date(df, column='date')

    Method chaining example:

    .. code-block:: python
        import pandas as pd
        import janitor
        df = pd.DataFrame(...).convert_unix_date('date')

    :param df: A pandas DataFrame.
    :param str column: A column name.
    :returns: A pandas DataFrame with corrected dates.
    """

    def _conv(value):
        try:
            date = dt.datetime.utcfromtimestamp(value)
        except ValueError:  # year of of rang means milliseconds.
            date = dt.datetime.utcfromtimestamp(value / 1000)
        return date

    df[column] = df[column].astype(int).apply(_conv)
    return df


@pf.register_dataframe_method
def fill_empty(df, columns, value):
    """
    Fill `NaN` values in specified columns with a given value.

    Super sugary syntax that wraps :py:meth:`pandas.DataFrame.fillna`.

    Functional usage example:

    .. code-block:: python

        df = fill_empty(df, columns=['col1', 'col2'], value=0)

    Method chaining example:

    .. code-block:: python

        import pandas as pd
        import janitor
        df = pd.DataFrame(...).fill_empty(df, columns='col1', value=0)

    :param df: A pandas DataFrame.
    :param columns: Either a `str` or `list` or `tuple`. If a string is passed
        in, then only that column will be filled; if a list or tuple of strings
        are passed in, then they will all be filled with the same value.
    :param value: The value that replaces the `NaN` values.
    """
    if isinstance(columns, list) or isinstance(columns, tuple):
        for col in columns:
            assert (
                col in df.columns
            ), "{col} missing from dataframe columns!".format(col=col)
            df[col] = df[col].fillna(value)
    else:
        assert (
            columns in df.columns
        ), "{col} missing from dataframe columns!".format(col=columns)
        df[columns] = df[columns].fillna(value)

    return df


@pf.register_dataframe_method
def expand_column(df, sep, column_name=None, concat=True, **kwargs):
    """
    Expand a categorical column with multiple labels into dummy-coded columns.

    Super sugary syntax that wraps :py:meth:`pandas.Series.str.get_dummies`.

    Functional usage example:

    .. code-block:: python

        df = expand_column(df,
                           column_name='col_name',
                           sep=', ')  # note space in sep

    Method chaining example:

    .. code-block:: python

        import pandas as pd
        import janitor
        df = pd.DataFrame(...).expand_column(df,
                                             column_name='col_name',
                                             sep=', ')

    :param df: A pandas DataFrame.
    :param column_name: A `str` indicating which column to expand.
    :param sep: The delimiter. Example delimiters include `|`, `, `, `,` etc.
    :param bool concat: Whether to return the expanded column concatenated to
        the original dataframe (`concat=True`), or to return it standalone
        (`concat=False`).
    """
    if kwargs and column_name is not None:
        raise TypeError("Mixed usage of column and column_name")
    if column_name is None:
        warnings.warn("column is deprecated. You should use column_name.")
        column_name = kwargs["column"]
    expanded_df = df[column_name].str.get_dummies(sep=sep)
    if concat:
        df = df.join(expanded_df)
        return df
    else:
        return expanded_df


@pf.register_dataframe_method
def concatenate_columns(
    df, columns: List, new_column_name: str, sep: str = "-"
):
    """
    Concatenates the set of columns into a single column.

    Used to quickly generate an index based on a group of columns.

    Functional usage example:

    .. code-block:: python

        df = concatenate_columns(df,
                                 columns=['col1', 'col2'],
                                 new_column_name='id',
                                 sep='-')

    Method chaining example:

    .. code-block:: python

        df = (pd.DataFrame(...).
              concatenate_columns(columns=['col1', 'col2'],
                                  new_column_name='id',
                                  sep='-'))

    :param df: A pandas DataFrame.
    :param columns: A list of columns to concatenate together.
    :param new_column_name: The name of the new column.
    :param sep: The separator between each column's data.
    """
    assert len(columns) >= 2, "At least two columns must be specified"
    for i, col in enumerate(columns):
        if i == 0:
            df[new_column_name] = df[col].astype(str)
        else:
            df[new_column_name] = (
                df[new_column_name] + sep + df[col].astype(str)
            )  # noqa: E501

    return df


@pf.register_dataframe_method
def deconcatenate_column(df, column: str, new_column_names: List, sep: str):
    """
    De-concatenates a single column into multiple columns.

    This is the inverse of the `concatenate_columns` function.

    Used to quickly split columns out of a single column.

    Functional usage example:

    .. code-block:: python

        df = deconcatenate_columns(df,
                                   column='id',
                                   new_column_names=['col1', 'col2'],
                                   sep='-')

    Method chaining example:

    .. code-block:: python

        df = (pd.DataFrame(...).
              deconcatenate_columns(columns='id',
                                    new_column_name=['col1', 'col2'],
                                    sep='-'))

    :param df: A pandas DataFrame.
    :param column: The column to split.
    :param new_column_names: A list of new column names post-splitting.
    :param sep: The separator delimiting the column's data.
    """
    assert (
        column in df.columns
    ), f"column name {column} not present in dataframe"  # noqa: E501
    deconcat = df[column].str.split(sep, expand=True)
    assert (
        len(new_column_names) == deconcat.shape[1]
    ), "number of new column names not correct."
    deconcat.columns = new_column_names
    return df.join(deconcat)


@pf.register_dataframe_method
def filter_string(
    df, column: str, search_string: str, complement: bool = False
):
    """
    Filter a string-based column according to whether it contains a substring.

    This is super sugary syntax that builds on top of
    `pandas.Series.str.contains`.

    Because this uses internally `pandas.Series.str.contains`, which allows a
    regex string to be passed into it, thus `search_string` can also be a regex
    pattern.

    This function allows us to method chain filtering operations:

    .. code-block:: python

        df = (pd.DataFrame(...)
              .filter_string('column', search_string='pattern', complement=False)  # noqa: E501
              ...)  # chain on more data preprocessing.

    This stands in contrast to the in-place syntax that is usually used:

    .. code-block:: python

        df = pd.DataFrame(...)
        df = df[df['column'].str.contains('pattern')]]

    As can be seen here, the API design allows for a more seamless flow in
    expressing the filtering operations.

    Functional usage example:

    .. code-block:: python

        df = filter_string(df,
                           column='column',
                           search_string='pattern'
                           complement=False)

    Method chaining example:

    .. code-block:: python

        df = (pd.DataFrame(...)
              .filter_string(column='column',
                             search_string='pattern'
                             complement=False)
              ...)

    :param df: A pandas DataFrame.
    :param column: The column to filter. The column should contain strings.
    :param search_string: A regex pattern or a (sub-)string to search.
    :param complement: Whether to return the complement of the filter or not.
    """
    criteria = df[column].str.contains(search_string)
    if complement:
        return df[~criteria]
    else:
        return df[criteria]


@pf.register_dataframe_method
def filter_on(df, criteria, complement=False):
    """
    Return a dataframe filtered on a particular criteria.

    This is super-sugary syntax that wraps the pandas `.query()` API, enabling
    users to use strings to quickly specify filters for filtering their
    dataframe. The intent is that `filter_on` as a verb better matches the
    intent of a pandas user than the verb `query`.

    Let's say we wanted to filter students based on whether they failed an exam
    or not, which is defined as their score (in the "score" column) being less
    than 50.

    .. code-block:: python

        df = (pd.DataFrame(...)
              .filter_on('score < 50', complement=False)
              ...)  # chain on more data preprocessing.

    This stands in contrast to the in-place syntax that is usually used:

    .. code-block:: python

        df = pd.DataFrame(...)
        df = df[df['score'] < 3]

    As with the `filter_string` function, a more seamless flow can be expressed
    in the code.

    Functional usage example:

    .. code-block:: python

        df = filter_on(df,
                       'score < 50',
                       complement=False)

    Method chaining example:

    .. code-block:: python

        df = (pd.DataFrame(...)
              .filter_on('score < 50', complement=False)
              ...)

    Credit to Brant Peterson for the name.

    :param df: A pandas DataFrame.
    :param criteria: A filtering criteria that returns an array or Series of\
        booleans, on which pandas can filter on.
    :param complement: Whether to return the complement of the filter or not.
    """
    if complement:
        return df.query("not " + criteria)
    else:
        return df.query(criteria)


@pf.register_dataframe_method
def filter_date(
    df: pd.DataFrame,
    column: str,
    start: dt.date = None,
    end: dt.date = None,
    years: List = None,
    months: List = None,
    days: List = None,
    column_date_options: Dict = None,
    format: str = None,
):
    """
    :Description:

    Filter a date-based column based on certain criteria

    Dates may be finicky and this function builds on top of the "magic" from
    the pandas `to_datetime` function that is able to parse dates well.

    Additional options to parse the date type of your column may be found at
    the official pandas documentation:

    pandas.pydata.org/pandas-docs/stable/reference/api/pandas.to_datetime.html

    **Note:** This method will cast your column to a Timestamp!

    :param df: A pandas dataframe.
    :param column: The column which to apply the fraction transformation.
    :param start: The beginning date to use to filter the DataFrame.
    :param end: The end date to use to filter the DataFrame.
    :param years: The years to use to filter the DataFrame.
    :param months: The months to use to filter the DataFrame.
    :param days: The days to use to filter the DataFrame.
    :param column_date_options: 'Special options to use when parsing the date\
    column in the original DataFrame. The options may be found at the official\
    Pandas documentation.'
    :param format: 'It you're using a format for start or end that is not\
    recognized natively by pandas' to_datetime function, you may supply the\
    format yourself. Python date and time formats may be found at\
    http://strftime.org/.'

    **Note:** This only affects the format of the `start` and `end` parameters.
     If there's an issue with the format of the DataFrame being parsed, you
     would pass `{'format': your_format}` to `column_date_options`.

    :Setup:

    .. code-block:: python

        import pandas as pd
        import janitor

        date_list = [
            [1, "01/28/19"], [2, "01/29/19"], [3, "01/30/19"],
            [4, "01/31/19"], [5, "02/01/19"], [6, "02/02/19"],
            [7, "02/03/19"], [8, "02/04/19"], [9, "02/05/19"],
            [10, "02/06/19"], [11, "02/07/20"], [12, "02/08/20"],
            [13, "02/09/20"], [14, "02/10/20"], [15, "02/11/20"],
            [16, "02/12/20"], [17, "02/07/20"], [18, "02/08/20"],
            [19, "02/09/20"], [20, "02/10/20"], [21, "02/11/20"],
            [22, "02/12/20"], [23, "03/08/20"], [24, "03/09/20"],
            [25, "03/10/20"], [26, "03/11/20"], [27, "03/12/20"]]

        example_dataframe = pd.DataFrame(date_list,
                                         columns = ['AMOUNT', 'DATE'])


    :Example 1: Filter dataframe between two dates

    .. code-block:: python

        start = "01/29/19"
        end = "01/30/19"

        example_dataframe.filter_date('DATE', start=start, end=end)


    :Output:

    .. code-block:: python

           AMOUNT       DATE
        1       2 2019-01-29
        2       3 2019-01-30

    :Example 2: Using a different date format for filtering

    .. code-block:: python

        end = "01$$$30$$$19"
        format = "%m$$$%d$$$%y"

        example_dataframe.filter_date('DATE', end=end, format=format)


    :Output:

    .. code-block:: python

           AMOUNT       DATE
        0       1 2019-01-28
        1       2 2019-01-29
        2       3 2019-01-30

    :Example 3: Filtering by year

    .. code-block:: python

        years = [2019]

        example_dataframe.filter_date('DATE', years=years)


    :Output:

    .. code-block:: python


           AMOUNT       DATE
        0       1 2019-01-28
        1       2 2019-01-29
        2       3 2019-01-30
        3       4 2019-01-31
        4       5 2019-02-01
        5       6 2019-02-02
        6       7 2019-02-03
        7       8 2019-02-04
        8       9 2019-02-05
        9      10 2019-02-06

    :Example 4: Filtering by year and month

    .. code-block:: python

        years = [2020]
        months = [3]

        example_dataframe.filter_date('DATE', years=years, months=months)


    :Output:

    .. code-block:: python

            AMOUNT       DATE
        22      23 2020-03-08
        23      24 2020-03-09
        24      25 2020-03-10
        25      26 2020-03-11
        26      27 2020-03-12

    :Example 5: Filtering by year and day

    .. code-block:: python

        years = [2020]
        days = range(10,12)

        example_dataframe.filter_date('DATE', years=years, days=days)


    :Output:

    .. code-block:: python

            AMOUNT       DATE
        13      14 2020-02-10
        14      15 2020-02-11
        19      20 2020-02-10
        20      21 2020-02-11
        24      25 2020-03-10
        25      26 2020-03-11
    """

    check("column", column, [str])

    def _date_filter_conditions(conditions):
        """
        Taken from: https://stackoverflow.com/a/13616382
        """
        return reduce(np.logical_and, conditions)

    def _get_year(x):
        return x.year

    def _get_month(x):
        return x.month

    def _get_day(x):
        return x.day

    if column_date_options:
        df.loc[:, column] = pd.to_datetime(
            df.loc[:, column], **column_date_options
        )
    else:
        df.loc[:, column] = pd.to_datetime(df.loc[:, column])

    _filter_list = []

    if start:
        start_date = pd.to_datetime(start, format=format)
        _filter_list.append(df.loc[:, column] >= start_date)

    if end:
        end_date = pd.to_datetime(end, format=format)
        _filter_list.append(df.loc[:, column] <= end_date)

    if years:
        _filter_list.append(df.loc[:, column].apply(_get_year).isin(years))

    if months:
        _filter_list.append(df.loc[:, column].apply(_get_month).isin(months))

    if days:
        _filter_list.append(df.loc[:, column].apply(_get_day).isin(days))

    if start and end:
        if start_date > end_date:
            warnings.warn(
                f"Your start date of {start_date} is after your end date of "
                f"{end_date}. Is this intended?"
            )

    return df.loc[_date_filter_conditions(_filter_list), :]


@pf.register_dataframe_method
def filter_column_isin(
    df: pd.DataFrame, column: str, iterable: Iterable, complement: bool = False
):
    """
    Filters a dataframe based on whether the values of a given column are
    present inside another iterable.

    Assumes exact matching; fuzzy matching not implemented

    The below example syntax will filter the DataFrame such that we only get
    rows for which the "names" are exactly "James" and "John".

    .. code-block:: python

        df = (
            pd.DataFrame(...)
            .clean_names()
            .filter_column_isin(column="names", iterable=["James", "John"]
            )
        )

    This is the method chaining alternative to:

    .. code-block:: python

        df = df[df['names'].isin(['James', 'John'])]

    :param df: A pandas DataFrame
    :param column: The column on which to filter.
    :param iterable: An iterable. Could be a list, tuple, another pandas
        Series.
    :param complement: Whether to return the complement of the selection or
        not.
    """
    if len(iterable) == 0:
        raise ValueError(
            "`iterable` kwarg must be given an iterable of length 1 or greater"
        )
    criteria = df[column].isin(iterable)

    if complement:
        return df[~criteria]
    else:
        return df[criteria]


@pf.register_dataframe_method
def remove_columns(df: pd.DataFrame, columns: List):
    """
    Removes the set of columns specified in cols.

    Intended to be the method-chaining alternative to `del df[col]`.

    Method chaining example:

    .. code-block:: python

        df = pd.DataFrame(...).remove_columns(cols=['col1', ['col2']])

    :param df: A pandas DataFrame
    :param columns: The columns to remove.
    """
    return df.drop(columns=columns)


@pf.register_dataframe_method
def change_type(df, column: str, dtype, ignore_exception=False):
    """
    Changes the type of a column.

    Exceptions that are raised can be ignored. For example, if one has a mixed
    dtype column that has non-integer strings and integers, and you want to
    coerce everything to integers, you can optionally ignore the non-integer
    strings and replace them with ``NaN``s or keep the original value

    Intended to be the method-chaining alternative to::

        df[col] = df[col].astype(dtype)

    Method chaining example:

    .. code-block:: python

        df = pd.DataFrame(...).change_type('col1', str)

    :param df: A pandas dataframe.
    :param column: A column in the dataframe.
    :param dtype: The datatype to convert to. Should be one of the standard
        Python types, or a numpy datatype.
    :param ignore_exception: one of {False, "fillna", "keep_values"}.
    """
    if not ignore_exception:
        df[column] = df[column].astype(dtype)
    elif ignore_exception == "keep_values":
        df[column] = df[column].astype(dtype, errors="ignore")
    elif ignore_exception == "fillna":
        # returns None when conversion
        def convert(x, dtype):
            try:
                return dtype(x)
            except ValueError:
                return None

        df[column] = df[column].apply(lambda x: convert(x, dtype))
    else:
        raise ValueError("unknown option for ignore_exception")
    return df


@pf.register_dataframe_method
def add_column(df, col_name: str, value, fill_remaining: bool = False):
    """
    Adds a column to the dataframe.

    Intended to be the method-chaining alternative to::

        df[col_name] = value

    Method chaining example adding a column with only a single value:

    .. code-block:: python

        # This will add a column with only one value.
        df = pd.DataFrame(...).add_column(col_name="new_column", 2)

    Method chaining example adding a column with more than one value:

    .. code-block:: python

        # This will add a column with an iterable of values.
        vals = [1, 2, 5, ..., 3, 4]  # of same length as the dataframe.
        df = pd.DataFrame(...).add_column(col_name="new_column", vals)

    :param df: A pandas dataframe.
    :param col_name: Name of the new column. Should be a string, in order
        for the column name to be compatible with the Feather binary
        format (this is a useful thing to have).
    :param value: Either a single value, or a list/tuple of values.
    :param fill_remaining: If value is a tuple or list that is smaller than
        the number of rows in the DataFrame, repeat the list or tuple
        (R-style) to the end of the DataFrame.

    :Setup:

    .. code-block:: python

        import pandas as pd
        import janitor
        data = {
            "a": [1, 2, 3] * 3,
            "Bell__Chart": [1, 2, 3] * 3,
            "decorated-elephant": [1, 2, 3] * 3,
            "animals": ["rabbit", "leopard", "lion"] * 3,
            "cities": ["Cambridge", "Shanghai", "Basel"] * 3,
        }
        df = pd.DataFrame(data)

    :Example 1: Create a new column with a single value:

    .. code-block:: python

        df.add_column("city_pop", 100000)

    :Output:

    .. code-block:: python

           a  Bell__Chart  decorated-elephant  animals     cities  city_pop
        0  1            1                   1   rabbit  Cambridge    100000
        1  2            2                   2  leopard   Shanghai    100000
        2  3            3                   3     lion      Basel    100000
        3  1            1                   1   rabbit  Cambridge    100000
        4  2            2                   2  leopard   Shanghai    100000
        5  3            3                   3     lion      Basel    100000
        6  1            1                   1   rabbit  Cambridge    100000
        7  2            2                   2  leopard   Shanghai    100000
        8  3            3                   3     lion      Basel    100000

    :Example 2: Create a new column with an iterator \
    which fills to the column size:

    .. code-block:: python

        df.add_column("city_pop", range(3), fill_remaining=True)

    :Output:

    .. code-block:: python

           a  Bell__Chart  decorated-elephant  animals     cities  city_pop
        0  1            1                   1   rabbit  Cambridge         0
        1  2            2                   2  leopard   Shanghai         1
        2  3            3                   3     lion      Basel         2
        3  1            1                   1   rabbit  Cambridge         0
        4  2            2                   2  leopard   Shanghai         1
        5  3            3                   3     lion      Basel         2
        6  1            1                   1   rabbit  Cambridge         0
        7  2            2                   2  leopard   Shanghai         1
        8  3            3                   3     lion      Basel         2

    :Example 3: Add new column based on mutation of other columns:

    .. code-block:: python

        df.add_column("city_pop", df.Bell__Chart - 2 * df.a)

    :Output:

    .. code-block:: python

           a  Bell__Chart  decorated-elephant  animals     cities  city_pop
        0  1            1                   1   rabbit  Cambridge        -1
        1  2            2                   2  leopard   Shanghai        -2
        2  3            3                   3     lion      Basel        -3
        3  1            1                   1   rabbit  Cambridge        -1
        4  2            2                   2  leopard   Shanghai        -2
        5  3            3                   3     lion      Basel        -3
        6  1            1                   1   rabbit  Cambridge        -1
        7  2            2                   2  leopard   Shanghai        -2
        8  3            3                   3     lion      Basel        -3

    """

    check("col_name", col_name, [str])

    if col_name in df.columns:
        raise ValueError(
            f"Attempted to add column that already exists: " f"{col_name}."
        )

    nrows = df.shape[0]

    if hasattr(value, "__len__") and not isinstance(
        value, (str, bytes, bytearray)
    ):
        # if `value` is a list, ndarray, etc.
        if len(value) > nrows:
            raise ValueError(
                f"`values` has more elements than number of rows "
                f"in your `DataFrame`. vals: {len(value)}, "
                f"df: {nrows}"
            )
        if len(value) != nrows and not fill_remaining:
            raise ValueError(
                f"Attempted to add iterable of values with length"
                f" not equal to number of DataFrame rows"
            )

        if len(value) == 0:
            raise ValueError(
                f"Values has to be an iterable of minimum length 1"
            )
        len_value = len(value)
    elif fill_remaining:
        # relevant if a scalar val was passed, yet fill_remaining == True
        len_value = 1
        value = [value]

    nrows = df.shape[0]

    if fill_remaining:
        times_to_loop = int(np.ceil(nrows / len_value))

        fill_values = list(value) * times_to_loop

        df[col_name] = fill_values[:nrows]
    else:
        df[col_name] = value

    return df


@pf.register_dataframe_method
def add_columns(df: pd.DataFrame, fill_remaining: bool = False, **kwargs):
    """
    Method to augment `add_column` with ability to add multiple columns in
    one go. This replaces the need for multiple `add_column` calls.

    Usage is through supplying kwargs where the key is the col name and the
    values correspond to the values of the new DataFrame column.

    Values passed can be scalar or iterable (list, ndarray, etc.)

    Usage example:

    .. code-block:: python

        x = 3
        y = np.arange(0, 10)
        df = pd.DataFrame(...).add_columns(x=x, y=y)

    :param df: A pandas dataframe.
    :param fill_remaining: If value is a tuple or list that is smaller than
        the number of rows in the DataFrame, repeat the list or tuple
        (R-style) to the end of the DataFrame. (Passed to `add_column`)
    :param kwargs: column, value pairs which are looped through in
        `add_column` calls.
    """

    # Note: error checking can pretty much be handled in `add_column`

    for col_name, values in kwargs.items():
        df = df.add_column(col_name, values, fill_remaining=fill_remaining)

    return df


@pf.register_dataframe_method
def limit_column_characters(df, column_length: int, col_separator: str = "_"):
    """
    Truncates column sizes to a specific length.

    Method chaining will truncate all columns to a given length and append
    a given separator character with the index of duplicate columns, except
    for the first distinct column name.

    :param df: A pandas dataframe.
    :param column_length: Character length for which to truncate all columns.
        The column separator value and number for duplicate column name does
        not contribute. Therefore, if all columns are truncated to 10
        characters, the first distinct column will be 10 characters and the
        remaining will be 12 characters (assuming a column separator of one
        character).
    :param col_separator: The separator to use for counting distinct column
        values. I think an underscore looks nicest, however a period is a
        common option as well. Supply an empty string (i.e. '') to remove the
        separator.

    :Example Setup:

    .. code-block:: python

        import pandas as pd
        import janitor
        data_dict = {
            "really_long_name_for_a_column": range(10),
            "another_really_long_name_for_a_column": \
            [2 * item for item in range(10)],
            "another_really_longer_name_for_a_column": list("lllongname"),
            "this_is_getting_out_of_hand": list("longername"),
        }

    :Example: Standard truncation:

    .. code-block:: python

        example_dataframe = pd.DataFrame(data_dict)
        example_dataframe.limit_column_characters(7)

    :Output:

    .. code-block:: python

               really_  another another_1 this_is
        0        0        0         l       l
        1        1        2         l       o
        2        2        4         l       n
        3        3        6         o       g
        4        4        8         n       e
        5        5       10         g       r
        6        6       12         n       n
        7        7       14         a       a
        8        8       16         m       m
        9        9       18         e       e

    :Example: Standard truncation with different separator character:

    .. code-block:: python

        example_dataframe2 = pd.DataFrame(data_dict)
        example_dataframe2.limit_column_characters(7, ".")

    .. code-block:: python

               really_  another another.1 this_is
        0        0        0         l       l
        1        1        2         l       o
        2        2        4         l       n
        3        3        6         o       g
        4        4        8         n       e
        5        5       10         g       r
        6        6       12         n       n
        7        7       14         a       a
        8        8       16         m       m
        9        9       18         e       e

    """

    check("column_length", column_length, [int])
    check("col_separator", col_separator, [str])

    col_names = df.columns
    col_names = [col_name[:column_length] for col_name in col_names]

    col_name_set = set(col_names)
    col_name_count = dict()

    # If no columns are duplicates, we can skip the loops below.
    if len(col_name_set) == len(col_names):
        df.columns = col_names
        return df

    for col_name_to_check in col_name_set:
        count = 0
        for idx, col_name in enumerate(col_names):
            if col_name_to_check == col_name:
                col_name_count[idx] = count
                count += 1

    final_col_names = []
    for idx, col_name in enumerate(col_names):
        if col_name_count[idx] > 0:
            col_name_to_append = (
                col_name + col_separator + str(col_name_count[idx])
            )
            final_col_names.append(col_name_to_append)
        else:
            final_col_names.append(col_name)

    df.columns = final_col_names
    return df


@pf.register_dataframe_method
def row_to_names(
    df,
    row_number: int = None,
    remove_row: bool = False,
    remove_rows_above: bool = False,
):
    """
    Elevates a row to be the column names of a DataFrame.

    Contains options to remove the elevated row from the DataFrame along with
    removing the rows above the selected row.

    :param df: A pandas DataFrame.
    :param row_number: The row containing the variable names
    :param remove_row: Whether the row should be removed from the DataFrame.
        Defaults to False.
    :param remove_rows_above: Whether the rows above the selected row should
        be removed from the DataFrame. Defaults to False.

    :Setup:

    .. code-block:: python

        import pandas as pd
        import janitor
        data_dict = {
            "a": [1, 2, 3] * 3,
            "Bell__Chart": [1, 2, 3] * 3,
            "decorated-elephant": [1, 2, 3] * 3,
            "animals": ["rabbit", "leopard", "lion"] * 3,
            "cities": ["Cambridge", "Shanghai", "Basel"] * 3
        }

    :Example: Move first row to column names:

    .. code-block:: python

        example_dataframe = pd.DataFrame(data_dict)
        example_dataframe.row_to_names(0)

    :Output:

    .. code-block:: python

           1  1  1   rabbit  Cambridge
        0  1  1  1   rabbit  Cambridge
        1  2  2  2  leopard   Shanghai
        2  3  3  3     lion      Basel
        3  1  1  1   rabbit  Cambridge
        4  2  2  2  leopard   Shanghai
        5  3  3  3     lion      Basel
        6  1  1  1   rabbit  Cambridge
        7  2  2  2  leopard   Shanghai

    :Example: Move first row to column names and remove row:

    .. code-block:: python

        example_dataframe = pd.DataFrame(data_dict)
        example_dataframe.row_to_names(0, remove_row=True)

    :Output:

    .. code-block:: python

           1  1  1   rabbit  Cambridge
        1  2  2  2  leopard   Shanghai
        2  3  3  3     lion      Basel
        3  1  1  1   rabbit  Cambridge
        4  2  2  2  leopard   Shanghai
        5  3  3  3     lion      Basel
        6  1  1  1   rabbit  Cambridge
        7  2  2  2  leopard   Shanghai
        8  3  3  3     lion      Basel

    :Example: Move first row to column names, remove row, \
    and remove rows above selected row:

    .. code-block:: python

        example_dataframe = pd.DataFrame(data_dict)
        example_dataframe.row_to_names(2, remove_row=True, \
            remove_rows_above=True)

    :Output:

    .. code-block:: python

           3  3  3     lion      Basel
        3  1  1  1   rabbit  Cambridge
        4  2  2  2  leopard   Shanghai
        5  3  3  3     lion      Basel
        6  1  1  1   rabbit  Cambridge
        7  2  2  2  leopard   Shanghai
        8  3  3  3     lion      Basel

    """

    check("row_number", row_number, [int])

    df.columns = df.iloc[row_number, :]
    df.columns.name = None

    if remove_row:
        df.drop(df.index[row_number], inplace=True)

    if remove_rows_above:
        df.drop(df.index[range(row_number)], inplace=True)

    return df


@pf.register_dataframe_method
def round_to_fraction(
    df, col_name: str = None, denominator: float = None, digits: float = np.inf
):
    """
    Round all values in a column to a fraction.

    Also, optionally round to a specified number of digits.

    :param number: The number to round
    :param denominator: The denominator of the fraction for rounding
    :param digits: The number of digits for rounding after rounding to the
        fraction. Default is np.inf (i.e. no subsequent rounding)

    Taken from https://github.com/sfirke/janitor/issues/235

    :Example Setup:

    .. code-block:: python

        import pandas as pd
        import janitor
        data_dict = {
            "a": [1.23452345, 2.456234, 3.2346125] * 3,
            "Bell__Chart": [1/3, 2/7, 3/2] * 3,
            "decorated-elephant": [1/234, 2/13, 3/167] * 3,
            "animals": ["rabbit", "leopard", "lion"] * 3,
            "cities": ["Cambridge", "Shanghai", "Basel"] * 3,
        }

    :Example: Rounding the first column to the nearest half:

    .. code-block:: python

        example_dataframe = pd.DataFrame(data_dict)
        example_dataframe.round_to_fraction('a', 2)

    :Output:

    .. code-block:: python

             a  Bell__Chart  decorated-elephant  animals     cities
        0  1.0     0.333333            0.004274   rabbit  Cambridge
        1  2.5     0.285714            0.153846  leopard   Shanghai
        2  3.0     1.500000            0.017964     lion      Basel
        3  1.0     0.333333            0.004274   rabbit  Cambridge
        4  2.5     0.285714            0.153846  leopard   Shanghai
        5  3.0     1.500000            0.017964     lion      Basel
        6  1.0     0.333333            0.004274   rabbit  Cambridge
        7  2.5     0.285714            0.153846  leopard   Shanghai
        8  3.0     1.500000            0.017964     lion      Basel

    :Example: Rounding the first column to nearest third:

    .. code-block:: python

        example_dataframe2 = pd.DataFrame(data_dict)
        example_dataframe2.limit_column_characters('a', 3)

    :Output:

    .. code-block:: python

                  a  Bell__Chart  decorated-elephant  animals     cities
        0  1.333333     0.333333            0.004274   rabbit  Cambridge
        1  2.333333     0.285714            0.153846  leopard   Shanghai
        2  3.333333     1.500000            0.017964     lion      Basel
        3  1.333333     0.333333            0.004274   rabbit  Cambridge
        4  2.333333     0.285714            0.153846  leopard   Shanghai
        5  3.333333     1.500000            0.017964     lion      Basel
        6  1.333333     0.333333            0.004274   rabbit  Cambridge
        7  2.333333     0.285714            0.153846  leopard   Shanghai
        8  3.333333     1.500000            0.017964     lion      Basel

    :Example 3: Rounding the first column to the nearest third and rounding \
    each value to the 10,000th place:

    .. code-block:: python

        example_dataframe2 = pd.DataFrame(data_dict)
        example_dataframe2.limit_column_characters('a', 3, 4)

    :Output:

    .. code-block:: python

                a  Bell__Chart  decorated-elephant  animals     cities
        0  1.3333     0.333333            0.004274   rabbit  Cambridge
        1  2.3333     0.285714            0.153846  leopard   Shanghai
        2  3.3333     1.500000            0.017964     lion      Basel
        3  1.3333     0.333333            0.004274   rabbit  Cambridge
        4  2.3333     0.285714            0.153846  leopard   Shanghai
        5  3.3333     1.500000            0.017964     lion      Basel
        6  1.3333     0.333333            0.004274   rabbit  Cambridge
        7  2.3333     0.285714            0.153846  leopard   Shanghai
        8  3.3333     1.500000            0.017964     lion      Basel

    """

    check("col_name", col_name, [str])

    if denominator:
        check("denominator", denominator, [float, int])

    if digits:
        check("digits", digits, [float, int])

    def _round_to_fraction(number, denominator, digits=np.inf):
        num = round(number * denominator, 0) / denominator
        if not np.isinf(digits):
            num = round(num, digits)
        return num

    _round_to_fraction_partial = partial(
        _round_to_fraction, denominator=denominator, digits=digits
    )

    df[col_name] = df[col_name].apply(_round_to_fraction_partial)

    return df


@pf.register_dataframe_method
def transform_column(df, col_name: str, function, dest_col_name: str = None):
    """
    Transforms the given column in-place using the provided function.

    Let's say we wanted to apply a log10 transform a column of data.

    Originally one would write code like this:

    .. code-block:: python

        # YOU NO LONGER NEED TO WRITE THIS!
        df[col_name] = df[col_name].apply(function)

    With the method chaining syntax, we can do the following instead:

    .. code-block:: python

        df = (
            pd.DataFrame(...)
            .transform_column(col_name, function)
        )

    With the functional syntax:

    .. code-block:: python

        df = pd.DataFrame(...)
        df = transform_column(df, col_name, function)

    :param df: A pandas DataFrame.
    :param col_name: The column to transform.
    :param function: A function to apply on the column.
    :param dest_col_name: The column name to store the transformation result
        in. By default, replaces contents of original column.
    """

    if dest_col_name is None:
        dest_col_name = col_name

    df[dest_col_name] = df[col_name].apply(function)
    return df


@pf.register_dataframe_method
def transform_columns(
    df,
    columns: List[str],
    function,
    suffix: str = None,
    new_names: Dict[str, str] = None,
):
    """
    Super syntactic sugar to transform a list of columns by the same
    transformation.

    Basically wraps `transform_column` and calls it repeatedly over all column
    names provided.

    User can optionally supply either a suffix to create a new set of columns
    with the specified suffix, or provide a dictionary mapping each original
    column name to its corresponding new column name.

    A few examples below. Firstly, to just log10 transform a list of columns
    without creating new columns to hold the transformed values:

    .. code-block:: python

        df = (
            pd.DataFrame(...)
            .transform_columns(['col1', 'col2', 'col3'], np.log10)
        )

    Secondly, to add a '_log' suffix when creating a new column, which we think
    is going to be the most common use case:

    .. code-block:: python

        df = (
            pd.DataFrame(...)
            .transform_columns(
                ['col1', 'col2', 'col3'],
                np.log10,
                suffix="_log"
            )
        )

    Finally, to provide new names explicitly:

    .. code-block:: python

        df = (
            pd.DataFrame(...)
            .transform_column(
                ['col1', 'col2', 'col3'],
                np.log10,
                new_names={
                    'col1': 'transform1',
                    'col2': 'transform2',
                    'col3': 'transform3',
                    }
                )
        )

    :param df: A pandas DataFrame.
    :param columns: An iterable of columns to transform.
    :param function: A function to apply on each column.
    :param suffix: (optional) Suffix to use when creating new columns to hold
        the transformed values.
    :param new_names: (optional) An explicit mapping of old column names to
        new column names.
    """
    dest_col_names = dict(zip(columns, columns))

    check("columns", columns, [list, tuple])

    if suffix is not None and new_names is not None:
        raise ValueError("only one of suffix or new_names should be specified")

    if suffix:  # If suffix is specified...
        check("suffix", suffix, [str])
        for col in columns:
            dest_col_names[col] = col + suffix

    if new_names:  # If new_names is specified...
        check("new_names", new_names, [dict])
        dest_col_names = new_names

    # Now, transform columns.
    for oldcol, newcol in dest_col_names.items():
        df = transform_column(df, oldcol, function, newcol)

    return df


@pf.register_dataframe_method
def min_max_scale(
    df, old_min=None, old_max=None, col_name=None, new_min=0, new_max=1
):
    """
    Scales data to between a minimum and maximum value.

    If `minimum` and `maximum` are provided, the true min/max of the
    `DataFrame` or column is ignored in the scaling process and replaced with
    these values, instead.

    One can optionally set a new target minimum and maximum value using the
    `new_min` and `new_max` keyword arguments. This will result in the
    transformed data being bounded between `new_min` and `new_max`.

    If a particular column name is specified, then only that column of data
    are scaled. Otherwise, the entire dataframe is scaled.

    Method chaining example:

    .. code-block:: python

        df = pd.DataFrame(...).min_max_scale(col_name="a")

    Setting custom minimum and maximum:

    .. code-block:: python

        df = (
            pd.DataFrame(...)
            .min_max_scale(
                col_name="a",
                new_min=2,
                new_max=10
            )
        )

    Setting a min and max that is not based on the data, while applying to
    entire dataframe:

    .. code-block:: python

        df = (
            pd.DataFrame(...)
            .min_max_scale(
                old_min=0,
                old_max=14,
                new_min=0,
                new_max=1,
            )
        )

    The aforementioned example might be applied to something like scaling the
    isoelectric points of amino acids. While technically they range from
    approx 3-10, we can also think of them on the pH scale which ranges from
    1 to 14. Hence, 3 gets scaled not to 0 but approx. 0.15 instead, while 10
    gets scaled to approx. 0.69 instead.

    :param df: A pandas DataFrame.
    :param old_min, old_max (optional): Overrides for the current minimum and
        maximum values of the data to be transformed.
    :param new_min, new_max (optional): The minimum and maximum values of the
        data after it has been scaled.
    :param col_name (optional): The column on which to perform scaling.
    :returns: df
    """
    if (
        (old_min is not None)
        and (old_max is not None)
        and (old_max <= old_min)
    ):
        raise ValueError("`old_max` should be greater than `old_max`")

    if new_max <= new_min:
        raise ValueError("`new_max` should be greater than `new_min`")

    new_range = new_max - new_min

    if col_name:
        if old_min is None:
            old_min = df[col_name].min()
        if old_max is None:
            old_max = df[col_name].max()
        old_range = old_max - old_min
        df[col_name] = (
            df[col_name] - old_min
        ) * new_range / old_range + new_min
    else:
        if old_min is None:
            old_min = df.min().min()
        if old_max is None:
            old_max = df.max().max()
        old_range = old_max - old_min
        df = (df - old_min) * new_range / old_range + new_min
    return df


@pf.register_dataframe_method
def collapse_levels(df: pd.DataFrame, sep: str = "_"):
    """
    Given a `DataFrame` containing multi-level columns, flatten to single-
    level by string-joining the column labels in each level.

    After a `groupby` / `aggregate` operation where `.agg()` is passed a
    list of multiple aggregation functions, a multi-level `DataFrame` is
    returned with the name of the function applied in the second level.

    It is sometimes convenient for later indexing to flatten out this
    multi-level configuration back into a single level. This function does
    this through a simple string-joining of all the names across different
    levels in a single column.

    Method chaining example given two value columns `['var1', 'var2']`:

    .. code-block:: python

        df = (
            pd.DataFrame(...)
            .groupby('mygroup')
            .agg(['mean', 'median'])
            .collapse_levels(sep='_')
        )

    Before applying `.collapse_levels`, the `.agg` operation returns a
    multi-level column `DataFrame` whose columns are (level 1, level 2):
    `[('mygroup', ''), ('var1', 'mean'), ('var1', 'median'), ('var2', 'mean'),
    ('var2', 'median')]`
    `.collapse_levels` then flattens the column names to:
    `['mygroup', 'var1_mean', 'var1_median', 'var2_mean', 'var2_median']`

    :param df: A pandas DataFrame.
    :param sep: String separator used to join the column level names
    :returns: df
    """

    check("sep", sep, [str])

    # if already single-level, just return the DataFrame
    if not isinstance(df.columns.values[0], tuple):
        return df

    df.columns = [
        sep.join([str(el) for el in tup if str(el) != ""])
        for tup in df.columns.values
    ]

    return df


@pf.register_dataframe_method
def reset_index_inplace(df: pd.DataFrame, *args, **kwargs):
    """
    Returns the dataframe with an inplace resetting of the index.

    Compared to non-inplace resetting, this avoids data copying, thus
    providing a potential speedup.

    In Pandas, `reset_index()`, when used in place, does not return a
    `DataFrame`, preventing this option's usage in the function-chaining
    scheme. `reset_index_inplace()` provides one the ability to save
    computation time and memory while still being able to use the chaining
    syntax core to pyjanitor. This function, therefore, is the chaining
    equivalent of:

    .. code-block:: python

        df = (
            pd.DataFrame(...)
            .operation1(...)
        )

        df.reset_index(inplace=True)

        df = df.operation2(...)

    instead, being called simply as:

    .. code-block:: python

        df = (
            pd.DataFrame(...)
            .operation1(...)
            .reset_index_inplace()
            .operation2(...)
        )

    All supplied parameters are sent directly to `DataFrame.reset_index()`.

    :param df: A pandas DataFrame.
    :param args: Arguments supplied to `DataFrame.reset_index()`
    :param kwargs: Arguments supplied to `DataFrame.reset_index()`
    :returns: df
    """

    kwargs.update(inplace=True)

    df.reset_index(*args, **kwargs)
    return df


def check(varname: str, value, expected_types: list):
    """
    One-liner syntactic sugar for checking types.

    Should be used like this::

        check('x', x, [int, float])

    :param varname: The name of the variable.
    :param value: The value of the varname.
    :param expected_types: The types we expect the item to be.
    """
    is_expected_type = False
    for t in expected_types:
        if isinstance(value, t):
            is_expected_type = True
            break

    if not is_expected_type:
        raise TypeError(
            "{varname} should be one of {expected_types}".format(
                varname=varname, expected_types=expected_types
            )
        )


def _clean_accounting_column(x):
    """
    This function performs the logic for the `type == "accounting"`
    attribute in currency_column_to_numeric.

    It is intended to be used in a pandas `apply` method.
    """

    y = x.strip()
    y = y.replace(",", "")
    y = y.replace(")", "")
    y = y.replace("(", "-")
    if y == "-":
        return 0.00
    return float(y)


def _currency_column_to_numeric(x, cast_non_numeric=None):
    """
    This function performs the logic for the changing cell values in
    the currency_column_to_numeric function.

    It is intended to be used in a pandas `apply` method, after being passed
    through `partial`.
    """
    acceptable_currency_characters = {
        "-",
        ".",
        "1",
        "2",
        "3",
        "4",
        "5",
        "6",
        "7",
        "8",
        "9",
        "0",
    }
    if len(x) == 0:
        return "ORIGINAL_NA"

    if cast_non_numeric:
        if x in cast_non_numeric.keys():
            check(
                "{%r: %r}" % (x, str(cast_non_numeric[x])),
                cast_non_numeric[x],
                [int, float],
            )
            return cast_non_numeric[x]
        else:
            return "".join(i for i in x if i in acceptable_currency_characters)
    else:
        return "".join(i for i in x if i in acceptable_currency_characters)


def _replace_empty_string_with_none(x):
    if isinstance(x, int):
        return x

    elif isinstance(x, float):
        return x

    elif len(x):
        return x


def _replace_original_empty_string_with_none(x):
    if x != "ORIGINAL_NA":
        return x


@pf.register_dataframe_method
def currency_column_to_numeric(
    df,
    col_name: str,
    type: str = None,
    cast_non_numeric: dict = None,
    fill_all_non_numeric: float = None,
    remove_non_numeric: bool = False,
):
    """
    This method allows one to take a column containing currency values,\
    inadvertently imported as a string, and cast it as a float. This is\
    usually the case when reading CSV files that were modified in Excel.\
    Empty strings (i.e. `''`) are retained as `NaN` values.

    :param df: The DataFrame
    :param col_name: The column to modify
    :param type: What type of cleaning to perform. If None, standard cleaning
        is applied. Options are: 'accounting'.
    :param cast_non_numeric: A dict of how to coerce certain strings. For
        example, if there are values of 'REORDER' in the DataFrame,
        {'REORDER': 0} will cast all instances of 'REORDER' to 0.
    :param fill_all_non_numeric: Similar to `cast_non_numeric`, but fills all
        strings to the same value. For example,  fill_all_non_numeric=1, will
        make everything that doesn't coerce to a currency 1.
    :param remove_non_numeric: Will remove rows of a DataFrame that contain
        non-numeric values in the `col_name` column. Defaults to `False`.
    :return: A mutated DataFrame

    :Example Setup:

    .. code-block:: python

        import pandas as pd
        import janitor
        data = {
            "a": ["-$1.00", "", "REPAY"] * 2 + ["$23.00", "", "Other Account"],
            "Bell__Chart": [1.234_523_45, 2.456_234, 3.234_612_5] * 3,
            "decorated-elephant": [1, 2, 3] * 3,
            "animals@#$%^": ["rabbit", "leopard", "lion"] * 3,
            "cities": ["Cambridge", "Shanghai", "Basel"] * 3,
        }
        df = pd.DataFrame(data)

    :Example 1: Coerce numeric values in column to float:

    .. code-block:: python

        df.currency_column_to_numeric("a")

    :Output:

    .. code-block:: python

              a  Bell__Chart  decorated-elephant animals@#$%^     cities
        0  -1.0     1.234523                   1       rabbit  Cambridge
        1   NaN     2.456234                   2      leopard   Shanghai
        2   NaN     3.234612                   3         lion      Basel
        3  -1.0     1.234523                   1       rabbit  Cambridge
        4   NaN     2.456234                   2      leopard   Shanghai
        5   NaN     3.234612                   3         lion      Basel
        6  23.0     1.234523                   1       rabbit  Cambridge
        7   NaN     2.456234                   2      leopard   Shanghai
        8   NaN     3.234612                   3         lion      Basel

    :Example 2: Coerce numeric values in column to float, and replace a string\
    value with a specific value:

    .. code-block:: python

        cast_non_numeric = {"REPAY": 22}
        df.currency_column_to_numeric("a", cast_non_numeric=cast_non_numeric)

    :Output:

    .. code-block:: python

              a  Bell__Chart  decorated-elephant animals@#$%^     cities
        0  -1.0     1.234523                   1       rabbit  Cambridge
        1   NaN     2.456234                   2      leopard   Shanghai
        2  22.0     3.234612                   3         lion      Basel
        3  -1.0     1.234523                   1       rabbit  Cambridge
        4   NaN     2.456234                   2      leopard   Shanghai
        5  22.0     3.234612                   3         lion      Basel
        6  23.0     1.234523                   1       rabbit  Cambridge
        7   NaN     2.456234                   2      leopard   Shanghai
        8   NaN     3.234612                   3         lion      Basel

    :Example 3: Coerce numeric values in column to float, and replace all\
        string value with a specific value:

    .. code-block:: python

        df.currency_column_to_numeric("a", fill_all_non_numeric=35)

    :Output:

    .. code-block:: python


              a  Bell__Chart  decorated-elephant animals@#$%^     cities
        0  -1.0     1.234523                   1       rabbit  Cambridge
        1   NaN     2.456234                   2      leopard   Shanghai
        2  35.0     3.234612                   3         lion      Basel
        3  -1.0     1.234523                   1       rabbit  Cambridge
        4   NaN     2.456234                   2      leopard   Shanghai
        5  35.0     3.234612                   3         lion      Basel
        6  23.0     1.234523                   1       rabbit  Cambridge
        7   NaN     2.456234                   2      leopard   Shanghai
        8  35.0     3.234612                   3         lion      Basel

    :Example 4: Coerce numeric values in column to float, replace a string\
        value with a specific value, and replace remaining string values with\
        a specific value:

    .. code-block:: python

        df.currency_column_to_numeric("a", cast_non_numeric=cast_non_numeric,
        fill_all_non_numeric=35)

    :Output:

    .. code-block:: python


              a  Bell__Chart  decorated-elephant animals@#$%^     cities
        0  -1.0     1.234523                   1       rabbit  Cambridge
        1   NaN     2.456234                   2      leopard   Shanghai
        2  22.0     3.234612                   3         lion      Basel
        3  -1.0     1.234523                   1       rabbit  Cambridge
        4   NaN     2.456234                   2      leopard   Shanghai
        5  22.0     3.234612                   3         lion      Basel
        6  23.0     1.234523                   1       rabbit  Cambridge
        7   NaN     2.456234                   2      leopard   Shanghai
        8  35.0     3.234612                   3         lion      Basel

    :Example 5: Coerce numeric values in column to float, and remove string\
        values:

    .. code-block:: python

        df.currency_column_to_numeric("a", remove_non_numeric=True)

    :Output:

    .. code-block:: python


              a  Bell__Chart  decorated-elephant animals@#$%^     cities
        0  -1.0     1.234523                   1       rabbit  Cambridge
        1   NaN     2.456234                   2      leopard   Shanghai
        3  -1.0     1.234523                   1       rabbit  Cambridge
        4   NaN     2.456234                   2      leopard   Shanghai
        6  23.0     1.234523                   1       rabbit  Cambridge
        7   NaN     2.456234                   2      leopard   Shanghai

    :Example 6: Coerce numeric values in column to float, replace a string\
        value with a specific value, and remove remaining string values:

    .. code-block:: python

        df.currency_column_to_numeric("a", cast_non_numeric=cast_non_numeric,
        remove_non_numeric=True)

    :Output:

    .. code-block:: python


              a  Bell__Chart  decorated-elephant animals@#$%^     cities
        0  -1.0     1.234523                   1       rabbit  Cambridge
        1   NaN     2.456234                   2      leopard   Shanghai
        2  22.0     3.234612                   3         lion      Basel
        3  -1.0     1.234523                   1       rabbit  Cambridge
        4   NaN     2.456234                   2      leopard   Shanghai
        5  22.0     3.234612                   3         lion      Basel
        6  23.0     1.234523                   1       rabbit  Cambridge
        7   NaN     2.456234                   2      leopard   Shanghai
        """

    check("col_name", col_name, [str])

    column_series = df[col_name]
    if type == "accounting":
        df.loc[:, col_name] = df[col_name].apply(_clean_accounting_column)
        return df

    if cast_non_numeric:
        check("cast_non_numeric", cast_non_numeric, [dict])

    _make_cc_patrial = partial(
        _currency_column_to_numeric, cast_non_numeric=cast_non_numeric
    )

    column_series = column_series.apply(_make_cc_patrial)

    if remove_non_numeric:
        df = df.loc[column_series != "", :]

    # _replace_empty_string_with_none is applied here after the check on
    # remove_non_numeric since "" is our indicator that a string was coerced
    # in the original column
    column_series = column_series.apply(_replace_empty_string_with_none)

    if fill_all_non_numeric is not None:
        check("fill_all_non_numeric", fill_all_non_numeric, [int, float])
        column_series = column_series.fillna(fill_all_non_numeric)

    column_series = column_series.apply(
        _replace_original_empty_string_with_none
    )

    df = df.assign(**{col_name: pd.to_numeric(column_series)})

    return df


@pf.register_dataframe_method
def select_columns(df: pd.DataFrame, search_cols: List, invert: bool = False):
    """
    Method-chainable selection of columns.

    Optional ability to invert selection of columns available as well.

    Method-chaining example:

    .. code-block:: python

        df = pd.DataFrame(...).select_columns(['a', 'b', 'col_*'], invert=True)

    :param df: A pandas DataFrame.
    :param search_cols: A list of column names or search strings to be used\
        to select. Valid inputs include:
        1) an exact column name to look for
        2) a shell-style glob string (e.g., `*_thing_*`)
    :param invert: Whether or not to invert the selection.
        This will result in selection of the complement of the columns\
        provided.
    :returns: A pandas DataFrame with the columns selected.
    """

    full_column_list = []

    for col in search_cols:
        search_string = translate(col)
        columns = [col for col in df if re.match(search_string, col)]
        full_column_list.extend(columns)

    return (
        df.drop(columns=full_column_list) if invert else df[full_column_list]
    )


@pf.register_dataframe_method
def impute(df, column: str, value=None, statistic=None):
    """
    Method-chainable imputation of values in a column.

    Underneath the hood, this function calls the `.fillna()` method available
    to every pandas.Series object.

    Method-chaining example:

    .. code-block:: python

        df = (
            pd.DataFrame(...)
            # Impute null values with 0
            .impute(column='sales', value=0.0)
            # Impute null values with median
            .impute(column='score', statistic='median')
        )

    Either one of ``value`` or ``statistic`` should be provided.

    If ``value`` is provided, then all null values in the selected column will
        take on the value provided.

    If ``statistic`` is provided, then all null values in the selected column
    will take on the summary statistic value of other non-null values.

    Currently supported ``statistic``s include:

    - ``mean`` (also aliased by ``average``)
    - ``median``
    - ``mode``
    - ``minimum`` (also aliased by ``min``)
    - ``maximum`` (also aliased by ``max``)

    :param df: A pandas DataFrame
    :param column: The name of the column on which to impute values.
    :param value: (optional) The value to impute.
    :param statistic: (optional) The column statistic to impute.
    """

    # Firstly, we check that only one of `value` or `statistic` are provided.
    if value is not None and statistic is not None:
        raise ValueError(
            "Only one of `value` or `statistic` should be provided"
        )

    # If statistic is provided, then we compute the relevant summary statistic
    # from the other data.
    funcs = {
        "mean": np.mean,
        "average": np.mean,  # aliased
        "median": np.median,
        "mode": mode,
        "minimum": np.min,
        "min": np.min,  # aliased
        "maximum": np.max,
        "max": np.max,  # aliased
    }
    if statistic is not None:
        # Check that the statistic keyword argument is one of the approved.
        if statistic not in funcs.keys():
            raise KeyError(f"`statistic` must be one of {funcs.keys()}")

        value = funcs[statistic](df[column].dropna().values)
        # special treatment for mode, because scipy stats mode returns a
        # moderesult object.
        if statistic is "mode":
            value = value.mode[0]

    # The code is architected this way - if `value` is not provided but
    # statistic is, we then overwrite the None value taken on by `value`, and
    # use it to set the imputation column.
    if value is not None:
        df[column] = df[column].fillna(value)
    return df


@pf.register_dataframe_method
def then(df: pd.DataFrame, func) -> pd.DataFrame:
    """
    Add an arbitrary function to run in the pyJanitor method chain.

    :param df: A pandas dataframe.
    :param func: A function you would like to run in the method chain.
        It should take one parameter and return one parameter, each being the
        DataFrame object. After that, do whatever you want in the middle.
        Go crazy.
    """
    df = func(df)
    return df


@pf.register_dataframe_method
def dropnotnull(df, column: str):
    """
    Drop rows that do not have null values in the given column.

    Example usage:

    .. code-block:: python

        df = pd.DataFrame(...).dropnotnull('column3')

    :param column: The column name to drop rows from.
    :param df: A pandas DataFrame.
    """
    return df[pd.isnull(df[column])]


@pf.register_dataframe_method
def find_replace(df: pd.DataFrame, column: str, mapper: dict):
    """
    Performs a find-and-replace action on a column of data.

    For example, let's say we have a column for which we want to replace all
    of the values 'a' with 1, 'b' with 2, 'c' with 3. We would use the
    following function call:

    .. code-block:: python

        df = (
            pd.DataFrame(...)
            .find_replace('column_name', {'a': 1, 'b': 2, 'c': 3})
        )

    This find-and-replace functionality does an exact match only. Hence,
    substring matches do not work. The value of a cell in the dataframe
    must be exactly 'a', 'b', or 'c', otherwise the replacement will not
    happen and the original data will be left in-place.

    :param df: A pandas DataFrame.
    :param column: The column on which the find/replace action is to be made.
    :param mapper: A dictionary that maps "thing to find" -> "thing to
        replace".
    """
    df[column] = df[column].apply(lambda x: mapper.get(x, x))
    return df


@pf.register_dataframe_method
def update_where(
    df: pd.DataFrame, conditions: None, target_col: None, target_val: None
):
    """
    Add multiple conditions to update a column in the dataframe.
    Example usage:

    .. code-block:: python

        # The dataframe must be assigned to a variable first.
        df = pd.DataFrame(...)
        df = (
            df
            .update_where(
                condition=(df['column A'] == 'x') & (df['column B'] == 'y'),
                target_col='column C',
                target_val='z')
            )

    :param condition: conditions used to update a target column
        and target value
    :param target_col: Column to be updated
    :param target_val: Value to be updated
    """
    df.loc[conditions, target_col] = target_val
    return df


@pf.register_dataframe_method
def to_datetime(df: pd.DataFrame, column: str, **kwargs) -> pd.DataFrame:
    """

    Makes the pandas to_datetime method work as a chainable method.

    Functional usage example:

    .. code-block:: python

        df = to_datetime(df, 'col1', format='%Y%m%d')

    Method chaining example:

    .. code-block:: python

        import pandas as pd
        import janitor
        df = pd.DataFrame(...).to_datetime('col1', format='%Y%m%d')

    :param df: A pandas DataFrame.
    :param column: Column name.
    :param kwargs: provide any kwargs that pd.to_datetime can take.
    :returns: A pandas DataFrame.
    """

    df[column] = pd.to_datetime(df[column], **kwargs)

    return df


@pf.register_dataframe_method
def groupby_agg(
    df: pd.DataFrame,
    by: str,
    new_column: str,
    agg_column: str,
    agg: Union[Callable, str, List, Dict],
    axis: int = 0,
) -> pd.DataFrame:
    """

    Allow one to chain a groupby and a merge

    Without this function, we would have to break out of method chaining:

    .. code-block:: python
        df_grp = df.groupby(...).agg(...)
        df = df.merge(df_grp, ...)

    Now, this function can be method-chained:

    .. code-block:: python

        import pandas as pd
        import janitor
        df = pd.DataFrame(...).groupby_agg(df,
                                           by='col1',
                                           agg='mean',
                                           new_column='col1_mean')

    :param df: A pandas DataFrame.
    :param by: Column to groupby on.
    :param new_column: Name of the aggregation output column.
    :param agg_column: Name of the column to aggregate over.
    :param agg: How to aggregate.
    :param axis: Split along rows (0) or columns (1).
    :returns: A pandas DataFrame.
    """

    df_grp = (
        df.groupby(by, axis=axis)
        .agg(agg, axis=axis)
        .reset_index()
        .rename(columns={agg_column: new_column})
    )[[by, new_column]]

    df = df.merge(df_grp, on=by)

    return df


<<<<<<< HEAD
@pf.register_dataframe_accessor("data_dictionary")
class DataDescription:
    """
    Accessor that provides high-level description of data present
    in this DataFrame.
    """

    def __init__(self, data):
        self._data = data
        self._desc = dict()

    def _get_data_df(self):
        df = self._data

        data_dict = dict()
        data_dict["column_name"] = df.columns.tolist()
        data_dict["type"] = df.dtypes.tolist()
        data_dict["count"] = df.count().tolist()
        data_dict["pct_missing"] = (1 - (df.count() / len(df))).tolist()
        data_dict["description"] = [self._desc.get(c, "") for c in df.columns]

        return pd.DataFrame(data_dict).set_index("column_name")

    @property
    def df(self):
        """
        Get a table of descriptive information in a DataFrame format.
        """
        return self._get_data_df()

    def display(self):
        """
        Print the table of descriptive information about this DataFrame.
        """
        print(self._get_data_df())

    def set_description(self, desc: Union[List, Dict]):
        """
        Update the description for each of the columns in the DataFrame.

        :param desc: The structure containing the descriptions to update
        :type desc: list or dict
        """
        if isinstance(desc, list):
            assert len(desc) == len(self._data.columns)
            self._desc = dict(zip(self._data.columns, desc))

        elif isinstance(desc, dict):
            self._desc = desc
=======
@pf.register_dataframe_method
def drop_duplicate_columns(
    df: pd.DataFrame, column_name: str, nth_index: int = 0
) -> pd.DataFrame:
    """
    Removes a duplicated column specified by column_name, its index

    Column order 0 is to remove the first column,
           order 1 is to remove the second column, and etc

    The corresponding tidyverse R's library is:
    `select(-<column_name>_<nth_index + 1>)`

    Method chaining example:

    .. code-block:: python

        df = pd.DataFrame({
            "a": range(10),
            "b": range(10),
            "A": range(10, 20),
            "a*": range(20, 30),
        }).clean_names(remove_special=True)

        # remove a duplicated second 'a' column
        df.drop_duplicate_columns(column_name="a", nth_index=1)



    :param df: A pandas DataFrame
    :param column_name: Column to be removed
    :param nth_index: Among the duplicated columns,
      select the nth column to drop.
    :return: A pandas DataFrame
    """
    cols = df.columns.to_list()
    col_indexes = [
        col_idx
        for col_idx, col_name in enumerate(cols)
        if col_name == column_name
    ]

    # given that a column could be duplicated,
    # user could opt based on its order
    removed_col_idx = col_indexes[nth_index]
    # get the column indexes without column that is being removed
    filtered_cols = [
        c_i for c_i, c_v in enumerate(cols) if c_i != removed_col_idx
    ]

    return df.iloc[:, filtered_cols]
>>>>>>> eadaaba9
<|MERGE_RESOLUTION|>--- conflicted
+++ resolved
@@ -2725,7 +2725,6 @@
     return df
 
 
-<<<<<<< HEAD
 @pf.register_dataframe_accessor("data_dictionary")
 class DataDescription:
     """
@@ -2775,7 +2774,8 @@
 
         elif isinstance(desc, dict):
             self._desc = desc
-=======
+
+
 @pf.register_dataframe_method
 def drop_duplicate_columns(
     df: pd.DataFrame, column_name: str, nth_index: int = 0
@@ -2826,5 +2826,4 @@
         c_i for c_i, c_v in enumerate(cols) if c_i != removed_col_idx
     ]
 
-    return df.iloc[:, filtered_cols]
->>>>>>> eadaaba9
+    return df.iloc[:, filtered_cols]