--- conflicted
+++ resolved
@@ -1674,11 +1674,7 @@
     """
     One-liner syntactic sugar for checking types.
 
-<<<<<<< HEAD
-    Should be used like this:
-=======
     Should be used like this::
->>>>>>> f3945109
 
         check('x', x, [int, float])
 
