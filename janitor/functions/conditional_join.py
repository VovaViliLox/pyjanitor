from __future__ import annotations
import operator
from typing import Union, Any, Optional, Hashable, Literal
import numpy as np
import pandas as pd
import pandas_flavor as pf
from pandas.core.dtypes.common import (
    is_categorical_dtype,
    is_datetime64_dtype,
    is_dtype_equal,
    is_extension_array_dtype,
    is_numeric_dtype,
    is_string_dtype,
)

from pandas.core.reshape.merge import _MergeOperation

from janitor.utils import check, check_column
from janitor.functions.utils import (
    _convert_to_numpy_array,
    _JoinOperator,
    _generic_func_cond_join,
    _keep_output,
    less_than_join_types,
    greater_than_join_types,
)


@pf.register_dataframe_method
def conditional_join(
    df: pd.DataFrame,
    right: Union[pd.DataFrame, pd.Series],
    *conditions: Any,
    how: Literal["inner", "left", "right"] = "inner",
    sort_by_appearance: bool = False,
    df_columns: Optional[Any] = slice(None),
    right_columns: Optional[Any] = slice(None),
    keep: Literal["first", "last", "all"] = "all",
    use_numba: bool = False,
    indicator: Optional[bool, str] = False,
) -> pd.DataFrame:
    """The conditional_join function operates similarly to `pd.merge`,
    but allows joins on inequality operators,
    or a combination of equi and non-equi joins.

    Joins solely on equality are not supported.

    If the join is solely on equality, `pd.merge` function
    covers that; if you are interested in nearest joins, or rolling joins,
    then `pd.merge_asof` covers that.
    There is also pandas' IntervalIndex, which is efficient for range joins,
    especially if the intervals do not overlap.

    Column selection in `df_columns` and `right_columns` is possible using the
    [`select_columns`][janitor.functions.select.select_columns] syntax.

    For strictly non-equi joins, particularly range joins,
    involving either `>`, `<`, `>=`, `<=` operators,
    where the columns on the right are not both monotonically increasing,
    performance could be improved by setting `use_numba` to `True`.
    This assumes that `numba` is installed.

    To preserve row order, set `sort_by_appearance` to `True`.

    This function returns rows, if any, where values from `df` meet the
    condition(s) for values from `right`. The conditions are passed in
    as a variable argument of tuples, where the tuple is of
    the form `(left_on, right_on, op)`; `left_on` is the column
    label from `df`, `right_on` is the column label from `right`,
    while `op` is the operator. For multiple conditions, the and(`&`)
    operator is used to combine the results of the individual conditions.

    The operator can be any of `==`, `!=`, `<=`, `<`, `>=`, `>`.

    The join is done only on the columns.

    For non-equi joins, only numeric and date columns are supported.

    Only `inner`, `left`, and `right` joins are supported.

    If the columns from `df` and `right` have nothing in common,
    a single index column is returned; else, a MultiIndex column
    is returned.

    Examples:
        >>> import pandas as pd
        >>> import janitor
        >>> df1 = pd.DataFrame({"value_1": [2, 5, 7, 1, 3, 4]})
        >>> df2 = pd.DataFrame({"value_2A": [0, 3, 7, 12, 0, 2, 3, 1],
        ...                     "value_2B": [1, 5, 9, 15, 1, 4, 6, 3],
        ...                    })
        >>> df1
           value_1
        0        2
        1        5
        2        7
        3        1
        4        3
        5        4
        >>> df2
           value_2A  value_2B
        0         0         1
        1         3         5
        2         7         9
        3        12        15
        4         0         1
        5         2         4
        6         3         6
        7         1         3
        >>> df1.conditional_join(
        ...     df2,
        ...     ("value_1", "value_2A", ">"),
        ...     ("value_1", "value_2B", "<")
        ... )
           value_1  value_2A  value_2B
        0        2         1         3
        1        5         3         6
        2        3         2         4
        3        4         3         5
        4        4         3         6

    !!! abstract "Version Changed"

        - 0.24.0
            - Added `df_columns`, `right_columns`, `keep` and `use_numba` parameters.

<<<<<<< HEAD
    !!! abstract "Version added"

        - 0.24.1
            - Added `indicator` parameter.

    :param df: A pandas DataFrame.
    :param right: Named Series or DataFrame to join to.
    :param conditions: Variable argument of tuple(s) of the form
        `(left_on, right_on, op)`, where `left_on` is the column
        label from `df`, `right_on` is the column label from `right`,
        while `op` is the operator. The operator can be any of
        `==`, `!=`, `<=`, `<`, `>=`, `>`. For multiple conditions,
        the and(`&`) operator is used to combine the results
        of the individual conditions.
    :param how: Indicates the type of join to be performed.
        It can be one of `inner`, `left`, `right`.
        Full outer join is not supported. Defaults to `inner`.
    :param sort_by_appearance: Default is `False`.
        This is useful for scenarios where the user wants
        the original order maintained.
        If `True` and `how = left`, the row order from the left dataframe
        is preserved; if `True` and `how = right`, the row order
        from the right dataframe is preserved.
    :param df_columns: Columns to select from `df`.
        It can be a single column or a list of columns.
        It is also possible to rename the output columns via a dictionary.
    :param right_columns: Columns to select from `right`.
        It can be a single column or a list of columns.
        It is also possible to rename the output columns via a dictionary.
    :param keep: Choose whether to return the first match,
        last match or all matches. Default is `all`.
    :param use_numba: Use numba, if installed, to accelerate the computation.
        Applicable only to strictly non-equi joins. Default is `False`.
    :param indicator: If `True`, adds a column to the output DataFrame
        called “_merge” with information on the source of each row.
        The column can be given a different name by providing a string argument.
        The column will have a Categorical type with the value of “left_only”
        for observations whose merge key only appears in the left DataFrame,
        “right_only” for observations whose merge key
        only appears in the right DataFrame, and “both” if the observation’s
        merge key is found in both DataFrames.
    :returns: A pandas DataFrame of the two merged Pandas objects.
=======
    Args:
        df: A pandas DataFrame.
        right: Named Series or DataFrame to join to.
        *conditions: Variable argument of tuple(s) of the form
            `(left_on, right_on, op)`, where `left_on` is the column
            label from `df`, `right_on` is the column label from `right`,
            while `op` is the operator. The operator can be any of
            `==`, `!=`, `<=`, `<`, `>=`, `>`. For multiple conditions,
            the and(`&`) operator is used to combine the results
            of the individual conditions.
        how: Indicates the type of join to be performed.
            It can be one of `inner`, `left`, `right`.
            Full outer join is not supported. Defaults to `inner`.
        sort_by_appearance: This is useful for scenarios where the user wants
            the original order maintained.
            If `True` and `how = left`, the row order from the left dataframe
            is preserved; if `True` and `how = right`, the row order
            from the right dataframe is preserved.
        df_columns: Columns to select from `df`.
            It can be a single column or a list of columns.
            It is also possible to rename the output columns via a dictionary.
        right_columns: Columns to select from `right`.
            It can be a single column or a list of columns.
            It is also possible to rename the output columns via a dictionary.
        keep: Choose whether to return the first match,
            last match or all matches.
        use_numba: Use numba, if installed, to accelerate the computation.
            Applicable only to strictly non-equi joins.

    Returns:
        A pandas DataFrame of the two merged Pandas objects.
>>>>>>> 936fa8b0
    """  # noqa: E501

    return _conditional_join_compute(
        df,
        right,
        conditions,
        how,
        sort_by_appearance,
        df_columns,
        right_columns,
        keep,
        use_numba,
        indicator,
    )


def _check_operator(op: str):
    """
    Check that operator is one of
    `>`, `>=`, `==`, `!=`, `<`, `<=`.

    Used in `conditional_join`.
    """
    sequence_of_operators = {op.value for op in _JoinOperator}
    if op not in sequence_of_operators:
        raise ValueError(
            "The conditional join operator "
            f"should be one of {sequence_of_operators}"
        )


def _conditional_join_preliminary_checks(
    df: pd.DataFrame,
    right: Union[pd.DataFrame, pd.Series],
    conditions: tuple,
    how: str,
    sort_by_appearance: bool,
    df_columns: Any,
    right_columns: Any,
    keep: str,
    use_numba: bool,
    indicator: Union[bool, str],
) -> tuple:
    """
    Preliminary checks for conditional_join are conducted here.

    Checks include differences in number of column levels,
    length of conditions, existence of columns in dataframe, etc.
    """

    check("right", right, [pd.DataFrame, pd.Series])

    df = df[:]
    right = right[:]

    if isinstance(right, pd.Series):
        if not right.name:
            raise ValueError(
                "Unnamed Series are not supported for conditional_join."
            )
        right = right.to_frame()

    if df.columns.nlevels != right.columns.nlevels:
        raise ValueError(
            "The number of column levels "
            "from the left and right frames must match. "
            "The number of column levels from the left dataframe "
            f"is {df.columns.nlevels}, while the number of column levels "
            f"from the right dataframe is {right.columns.nlevels}."
        )

    if not conditions:
        raise ValueError("Kindly provide at least one join condition.")

    for condition in conditions:
        check("condition", condition, [tuple])
        len_condition = len(condition)
        if len_condition != 3:
            raise ValueError(
                "condition should have only three elements; "
                f"{condition} however is of length {len_condition}."
            )

    for left_on, right_on, op in conditions:
        check("left_on", left_on, [Hashable])
        check("right_on", right_on, [Hashable])
        check("operator", op, [str])
        check_column(df, [left_on])
        check_column(right, [right_on])
        _check_operator(op)

    if all(
        (op == _JoinOperator.STRICTLY_EQUAL.value for *_, op in conditions)
    ):
        raise ValueError("Equality only joins are not supported.")

    check("how", how, [str])

    if how not in {"inner", "left", "right"}:
        raise ValueError("'how' should be one of 'inner', 'left' or 'right'.")

    check("sort_by_appearance", sort_by_appearance, [bool])

    if (df.columns.nlevels > 1) and (
        isinstance(df_columns, dict) or isinstance(right_columns, dict)
    ):
        raise ValueError(
            "Column renaming with a dictionary is not supported "
            "for MultiIndex columns."
        )

    check("keep", keep, [str])

    if keep not in {"all", "first", "last"}:
        raise ValueError("'keep' should be one of 'all', 'first', 'last'.")

    check("use_numba", use_numba, [bool])

    check("indicator", indicator, [bool, str])

    return (
        df,
        right,
        conditions,
        how,
        sort_by_appearance,
        df_columns,
        right_columns,
        keep,
        use_numba,
        indicator,
    )


def _conditional_join_type_check(
    left_column: pd.Series, right_column: pd.Series, op: str
) -> None:
    """
    Raise error if column type is not any of numeric or datetime or string.
    """

    permitted_types = {
        is_datetime64_dtype,
        is_numeric_dtype,
        is_string_dtype,
        is_categorical_dtype,
    }
    for func in permitted_types:
        if func(left_column):
            break
    else:
        raise ValueError(
            "conditional_join only supports "
            "string, category, numeric, or date dtypes (without timezone) - "
            f"'{left_column.name} is of type {left_column.dtype}."
        )

    lk_is_cat = is_categorical_dtype(left_column)
    rk_is_cat = is_categorical_dtype(right_column)

    if lk_is_cat & rk_is_cat:
        if not left_column.array._categories_match_up_to_permutation(
            right_column.array
        ):
            raise ValueError(
                f"'{left_column.name}' and '{right_column.name}' "
                "should have the same categories, and the same order."
            )
    elif not is_dtype_equal(left_column, right_column):
        raise ValueError(
            f"Both columns should have the same type - "
            f"'{left_column.name}' has {left_column.dtype} type;"
            f"'{right_column.name}' has {right_column.dtype} type."
        )

    number_or_date = is_numeric_dtype(left_column) or is_datetime64_dtype(
        left_column
    )
    if (op != _JoinOperator.STRICTLY_EQUAL.value) & (not number_or_date):
        raise ValueError(
            "non-equi joins are supported "
            "only for datetime and numeric dtypes. "
            f"{left_column.name} in condition "
            f"({left_column.name}, {right_column.name}, {op}) "
            f"has a dtype {left_column.dtype}."
        )

    return None


def _conditional_join_compute(
    df: pd.DataFrame,
    right: pd.DataFrame,
    conditions: list,
    how: str,
    sort_by_appearance: bool,
    df_columns: Any,
    right_columns: Any,
    keep: str,
    use_numba: bool,
    indicator: Union[bool, str],
) -> pd.DataFrame:
    """
    This is where the actual computation
    for the conditional join takes place.
    A pandas DataFrame is returned.
    """

    (
        df,
        right,
        conditions,
        how,
        sort_by_appearance,
        df_columns,
        right_columns,
        keep,
        use_numba,
        indicator,
    ) = _conditional_join_preliminary_checks(
        df,
        right,
        conditions,
        how,
        sort_by_appearance,
        df_columns,
        right_columns,
        keep,
        use_numba,
        indicator,
    )

    eq_check = False
    le_lt_check = False
    for condition in conditions:
        left_on, right_on, op = condition
        _conditional_join_type_check(df[left_on], right[right_on], op)
        if op == _JoinOperator.STRICTLY_EQUAL.value:
            eq_check = True
        elif op in less_than_join_types.union(greater_than_join_types):
            le_lt_check = True

    df.index = range(len(df))
    right.index = range(len(right))

    if len(conditions) > 1:
        if eq_check:
            result = _multiple_conditional_join_eq(df, right, conditions, keep)
        elif le_lt_check:
            result = _multiple_conditional_join_le_lt(
                df, right, conditions, keep, use_numba
            )
        else:
            result = _multiple_conditional_join_ne(df, right, conditions, keep)
    else:
        left_on, right_on, op = conditions[0]
        if use_numba:
            from janitor.functions._numba import _numba_single_join

            result = _numba_single_join(
                left=df[left_on],
                right=right[right_on],
                op=op,
                keep=keep,
            )
        else:
            result = _generic_func_cond_join(
                left=df[left_on],
                right=right[right_on],
                op=op,
                multiple_conditions=False,
                keep=keep,
            )

    if result is None:
        result = np.array([], dtype=np.intp), np.array([], dtype=np.intp)

    return _create_frame(
        df,
        right,
        *result,
        how,
        sort_by_appearance,
        df_columns,
        right_columns,
        indicator,
    )


operator_map = {
    _JoinOperator.STRICTLY_EQUAL.value: operator.eq,
    _JoinOperator.LESS_THAN.value: operator.lt,
    _JoinOperator.LESS_THAN_OR_EQUAL.value: operator.le,
    _JoinOperator.GREATER_THAN.value: operator.gt,
    _JoinOperator.GREATER_THAN_OR_EQUAL.value: operator.ge,
    _JoinOperator.NOT_EQUAL.value: operator.ne,
}


def _generate_indices(
    left_index: np.ndarray,
    right_index: np.ndarray,
    conditions: list[tuple[pd.Series, pd.Series, str]],
) -> tuple:
    """
    Run a for loop to get the final indices.
    This iteratively goes through each condition,
    builds a boolean array,
    and gets indices for rows that meet the condition requirements.
    `conditions` is a list of tuples, where a tuple is of the form:
    `(Series from df, Series from right, operator)`.
    """

    for condition in conditions:
        left, right, op = condition
        left = left._values[left_index]
        right = right._values[right_index]
        op = operator_map[op]
        mask = op(left, right)
        if not mask.any():
            return None
        if is_extension_array_dtype(mask):
            mask = mask.to_numpy(dtype=bool, na_value=False)
        if not mask.all():
            left_index = left_index[mask]
            right_index = right_index[mask]

    return left_index, right_index


def _multiple_conditional_join_ne(
    df: pd.DataFrame,
    right: pd.DataFrame,
    conditions: list[tuple[pd.Series, pd.Series, str]],
    keep: str,
) -> tuple:
    """
    Get indices for multiple conditions,
    where all the operators are `!=`.

    Returns a tuple of (left_index, right_index)
    """

    # currently, there is no optimization option here
    # not equal typically combines less than
    # and greater than, so a lot more rows are returned
    # than just less than or greater than
    first, *rest = conditions
    left_on, right_on, op = first

    indices = _generic_func_cond_join(
        df[left_on],
        right[right_on],
        op,
        multiple_conditions=False,
        keep="all",
    )
    if indices is None:
        return None

    rest = (
        (df[left_on], right[right_on], op) for left_on, right_on, op in rest
    )

    indices = _generate_indices(*indices, rest)

    if not indices:
        return None

    return _keep_output(keep, *indices)


def _multiple_conditional_join_eq(
    df: pd.DataFrame, right: pd.DataFrame, conditions: list, keep: str
) -> tuple:
    """
    Get indices for multiple conditions,
    if any of the conditions has an `==` operator.

    Returns a tuple of (df_index, right_index)
    """
    eqs = [
        (left_on, right_on)
        for left_on, right_on, op in conditions
        if op == _JoinOperator.STRICTLY_EQUAL.value
    ]

    left_on, right_on = zip(*eqs)
    left_on = [*left_on]
    right_on = [*right_on]

    rest = (
        (df[left_on], right[right_on], op)
        for left_on, right_on, op in conditions
        if op != _JoinOperator.STRICTLY_EQUAL.value
    )

    left_index, right_index = _MergeOperation(
        df,
        right,
        left_on=left_on,
        right_on=right_on,
        sort=False,
    )._get_join_indexers()

    if not left_index.size:
        return None

    indices = _generate_indices(left_index, right_index, rest)

    if not indices:
        return None

    return _keep_output(keep, *indices)


def _multiple_conditional_join_le_lt(
    df: pd.DataFrame,
    right: pd.DataFrame,
    conditions: list,
    keep: str,
    use_numba: bool,
) -> tuple:
    """
    Get indices for multiple conditions,
    where `>/>=` or `</<=` is present,
    and there is no `==` operator.

    Returns a tuple of (df_index, right_index)
    """
    if use_numba:
        from janitor.functions._numba import _numba_dual_join

        pairs = [
            condition
            for condition in conditions
            if condition[-1] != _JoinOperator.NOT_EQUAL.value
        ]
        conditions = [
            condition
            for condition in conditions
            if condition[-1] == _JoinOperator.NOT_EQUAL.value
        ]
        if len(pairs) > 2:
            patch = pairs[2:]
            conditions.extend(patch)
            pairs = pairs[:2]
        if len(pairs) < 2:
            # combine with != condition
            # say we have ('start', 'ID', '<='), ('end', 'ID', '!=')
            # we convert conditions to :
            # ('start', 'ID', '<='), ('end', 'ID', '>'), ('end', 'ID', '<')
            # subsequently we run the numba pair fn on the pairs:
            # ('start', 'ID', '<=') & ('end', 'ID', '>')
            # ('start', 'ID', '<=') & ('end', 'ID', '<')
            # finally unionize the outcome of the pairs
            # this only works if there is no null in the != condition
            # thanks to Hypothesis tests for pointing this out
            left_on, right_on, op = conditions[0]
            # check for nulls in the patch
            # and follow this path, only if there are no nulls
            if df[left_on].notna().all() & right[right_on].notna().all():
                patch = (
                    left_on,
                    right_on,
                    _JoinOperator.GREATER_THAN.value,
                ), (
                    left_on,
                    right_on,
                    _JoinOperator.LESS_THAN.value,
                )
                pairs.extend(patch)
                first, middle, last = pairs
                pairs = [(first, middle), (first, last)]
                indices = [_numba_dual_join(df, right, pair) for pair in pairs]
                indices = [arr for arr in indices if arr is not None]
                if not indices:
                    indices = None
                elif len(indices) == 1:
                    indices = indices[0]
                else:
                    indices = zip(*indices)
                    indices = map(np.concatenate, indices)
                conditions = conditions[1:]
            else:
                left_on, right_on, op = pairs[0]
                indices = _generic_func_cond_join(
                    df[left_on],
                    right[right_on],
                    op,
                    multiple_conditions=False,
                    keep="all",
                )
        else:
            indices = _numba_dual_join(df, right, pairs)
    else:
        # there is an opportunity for optimization for range joins
        # which is usually `lower_value < value < upper_value`
        # or `lower_value < a` and `b < upper_value`
        # intervalindex is not used here, as there are scenarios
        # where there will be overlapping intervals;
        # intervalindex does not offer an efficient way to get
        # the indices for overlaps
        # also, intervalindex covers only the first option
        # i.e => `lower_value < value < upper_value`
        # it does not extend to range joins for different columns
        # i.e => `lower_value < a` and `b < upper_value`
        # the option used for range joins is a simple form
        # dependent on sorting and extensible to overlaps
        # as well as the second option:
        # i.e =>`lower_value < a` and `b < upper_value`
        # range joins are also the more common types of non-equi joins
        # the other joins do not have an optimisation opportunity
        # within this space, as far as I know,
        # so a blowup of all the rows is unavoidable.

        # The numba version offers optimisations
        # for all types of non-equi joins
        # and is generally much faster

        # first step is to get two conditions, if possible
        # where one has a less than operator
        # and the other has a greater than operator
        # get the indices from that
        # and then build the remaining indices,
        # using _generate_indices function
        # the aim of this for loop is to see if there is
        # the possiblity of a range join, and if there is,
        # then use the optimised path
        le_lt = None
        ge_gt = None
        # keep the first match for le_lt or ge_gt
        for condition in conditions:
            *_, op = condition
            if op in less_than_join_types:
                if le_lt:
                    continue
                le_lt = condition
            elif op in greater_than_join_types:
                if ge_gt:
                    continue
                ge_gt = condition
            if le_lt and ge_gt:
                break

        # optimised path
        if le_lt and ge_gt:
            conditions = [
                condition
                for condition in conditions
                if condition not in (ge_gt, le_lt)
            ]

            indices = _range_indices(df, right, ge_gt, le_lt)

        # no optimised path
        # blow up the rows and prune
        else:
            if le_lt:
                conditions = [
                    condition for condition in conditions if condition != le_lt
                ]
                left_on, right_on, op = le_lt
            else:
                conditions = [
                    condition for condition in conditions if condition != ge_gt
                ]
                left_on, right_on, op = ge_gt

            indices = _generic_func_cond_join(
                df[left_on],
                right[right_on],
                op,
                multiple_conditions=False,
                keep="all",
            )

    if not indices:
        return None

    if conditions:
        conditions = (
            (df[left_on], right[right_on], op)
            for left_on, right_on, op in conditions
        )

        indices = _generate_indices(*indices, conditions)
        if not indices:
            return None

    return _keep_output(keep, *indices)


def _range_indices(
    df: pd.DataFrame,
    right: pd.DataFrame,
    first: tuple,
    second: tuple,
):
    """
    Retrieve index positions for range/interval joins.

    Idea inspired by article:
    https://www.vertica.com/blog/what-is-a-range-join-and-why-is-it-so-fastba-p223413/

    Returns a tuple of (left_index, right_index)
    """
    # summary of code for range join:
    # get the positions where start_left is >/>= start_right
    # then within the positions,
    # get the positions where end_left is </<= end_right
    # this should reduce the search space

    left_on, right_on, op = first
    left_c = df[left_on]
    right_c = right[right_on]
    left_on, right_on, _ = second
    # get rid of any nulls
    # this is helpful as we can convert extension arrays
    # to numpy arrays safely
    # and simplify the search logic below
    any_nulls = df[left_on].isna()
    if any_nulls.any():
        left_c = left_c[~any_nulls]
    any_nulls = right[right_on].isna()
    if any_nulls.any():
        right_c = right_c[~any_nulls]

    outcome = _generic_func_cond_join(
        left=left_c,
        right=right_c,
        op=op,
        multiple_conditions=True,
        keep="all",
    )

    if outcome is None:
        return None

    left_index, right_index, search_indices = outcome
    left_on, right_on, op = second
    right_c = right.loc[right_index, right_on]
    left_c = df.loc[left_index, left_on]
    # if True, we can use a binary search
    # for more performance, instead of a linear search
    fastpath = right_c.is_monotonic_increasing
    if fastpath:
        outcome = _generic_func_cond_join(
            left=left_c,
            right=right_c,
            op=op,
            multiple_conditions=False,
            keep="first",
        )
        if outcome is None:
            return None
        left_c, pos = outcome
        if left_c.size < left_index.size:
            keep_rows = np.isin(left_index, left_c, assume_unique=True)
            search_indices = search_indices[keep_rows]
            left_index = left_c
    else:
        left_c = left_c._values
        right_c = right_c._values
        op = operator_map[op]
        left_c, right_c = _convert_to_numpy_array(left_c, right_c)
        pos = np.copy(search_indices)
        counter = np.arange(left_c.size)
        # better than np.outer memory wise?
        # using this for loop instead of np.outer
        # allows us to break early and reduce the
        # number of cartesian checks
        # since as we iterate, we reduce the size of left_c
        # speed wise, np.outer will be faster
        # alternatively, the user can just use the numba option
        # for more performance
        for ind in range(right_c.size):
            if not counter.size:
                break
            keep_rows = op(left_c, right_c[ind])
            if not keep_rows.any():
                continue
            pos[counter[keep_rows]] = ind
            counter = counter[~keep_rows]
            left_c = left_c[~keep_rows]

    # no point searching within (a, b)
    # if a == b
    # since range(a, b) yields none
    keep_rows = pos < search_indices

    if not keep_rows.any():
        return None

    if not keep_rows.all():
        left_index = left_index[keep_rows]
        pos = pos[keep_rows]
        search_indices = search_indices[keep_rows]

    repeater = search_indices - pos
    if (repeater == 1).all():
        # no point running a comparison op
        # if the width is all 1
        # this also implies that the intervals
        # do not overlap on the right side
        return left_index, right_index[pos]

    right_index = [
        right_index[start:end] for start, end in zip(pos, search_indices)
    ]

    right_index = np.concatenate(right_index)
    left_index = np.repeat(left_index, repeater)

    if fastpath:
        return left_index, right_index
    # here we search for actual positions
    # where left_c is </<= right_c
    # safe to index the arrays, since we are picking the positions
    # which are all in the original `df` and `right`
    # doing this allows some speed gains
    # while still ensuring correctness
    left_c = df[left_on]._values[left_index]
    right_c = right[right_on]._values[right_index]
    ext_arr = is_extension_array_dtype(left_c)
    mask = op(left_c, right_c)

    if ext_arr:
        mask = mask.to_numpy(dtype=bool, na_value=False)

    if not mask.all():
        left_index = left_index[mask]
        right_index = right_index[mask]

    return left_index, right_index


def _cond_join_select_columns(columns: Any, df: pd.DataFrame):
    """
    Select columns in a DataFrame.
    Optionally rename the columns while selecting.
    Returns a Pandas DataFrame.
    """

    if isinstance(columns, dict):
        df = df.select_columns([*columns])
        df.columns = [columns.get(name, name) for name in df]
    else:
        df = df.select_columns(columns)

    return df


def _create_multiindex_column(df: pd.DataFrame, right: pd.DataFrame):
    """
    Create a MultiIndex column for conditional_join.
    """
    header = [np.array(["left"]).repeat(df.columns.size)]
    columns = [
        df.columns.get_level_values(n) for n in range(df.columns.nlevels)
    ]
    header.extend(columns)
    df.columns = pd.MultiIndex.from_arrays(header)
    header = [np.array(["right"]).repeat(right.columns.size)]
    columns = [
        right.columns.get_level_values(n) for n in range(right.columns.nlevels)
    ]
    header.extend(columns)
    right.columns = pd.MultiIndex.from_arrays(header)
    return df, right


def _create_frame(
    df: pd.DataFrame,
    right: pd.DataFrame,
    left_index: np.ndarray,
    right_index: np.ndarray,
    how: str,
    sort_by_appearance: bool,
    df_columns: Any,
    right_columns: Any,
    indicator: Union[bool, str],
):
    """
    Create final dataframe
    """
    if (df_columns is None) and (right_columns is None):
        raise ValueError("df_columns and right_columns cannot both be None.")
    if (df_columns is not None) and (df_columns != slice(None)):
        df = _cond_join_select_columns(df_columns, df)
    if (right_columns is not None) and (right_columns != slice(None)):
        right = _cond_join_select_columns(right_columns, right)
    if df_columns is None:
        df = pd.DataFrame([])
    elif right_columns is None:
        right = pd.DataFrame([])

    if not df.columns.intersection(right.columns).empty:
        df, right = _create_multiindex_column(df, right)

    if indicator:
        if isinstance(indicator, bool):
            indicator = "_merge"
        if indicator in df.columns.union(right.columns):
            raise ValueError(
                "Cannot use name of an existing column for indicator column"
            )

    if sort_by_appearance:
        if how in {"inner", "left"}:
            if not right.empty:
                right = right.take(right_index)
            right.index = left_index
        else:
            if not df.empty:
                df = df.take(left_index)
            df.index = right_index
        df = df.join(right, how=how)

        if indicator:
            if how == "right":
                df.loc[right_index, indicator] = 3
                df[indicator] = df[indicator].fillna(2)
            else:
                df.loc[left_index, indicator] = 3
                df[indicator] = df[indicator].fillna(1)
            df[indicator] = pd.Categorical(df[indicator], categories=[1, 2, 3])
            df[indicator] = df[indicator].cat.rename_categories(
                ["left_only", "right_only", "both"]
            )
        df.index = range(len(df))
        return df

    if how == "inner":
        return _inner(df, right, left_index, right_index, indicator)

    if how == "left":
        arr = df
        arr_ = np.delete(df.index._values, left_index)
    else:
        arr = right
        arr_ = np.delete(right.index._values, right_index)
    if not arr_.size:
        return _inner(df, right, left_index, right_index, indicator)
    if indicator:
        length = arr_.size
    arr_ = {key: value._values[arr_] for key, value in arr.items()}
    if indicator:
        arr_ = _add_indicator(
            df=arr_, indicator=indicator, how=how, length=length
        )
    arr_ = pd.DataFrame(arr_, copy=False)
    arr = _inner(df, right, left_index, right_index, indicator)
    df = pd.concat([arr, arr_], copy=False, sort=False)
    return df


def _add_indicator(
    df: dict, indicator: str, how: str, length: int
) -> pd.DataFrame:
    "Add indicator column to the DataFrame"
    mapping = {"inner": "both", "left": "left_only", "right": "right_only"}
    arr = pd.Categorical(
        [mapping[how]], categories=["left_only", "right_only", "both"]
    )
    if isinstance(next(iter(df)), tuple):
        indicator = (indicator, "")
    df[indicator] = arr.repeat(length)
    return df


def _inner(
    df: pd.DataFrame,
    right: pd.DataFrame,
    left_index: pd.DataFrame,
    right_index: pd.DataFrame,
    indicator: Union[bool, str],
) -> pd.DataFrame:
    """Create DataFrame for inner join"""

    df = {key: value._values[left_index] for key, value in df.items()}
    right = {key: value._values[right_index] for key, value in right.items()}
    df.update(right)
    if indicator:
        df = _add_indicator(df, indicator, "inner", left_index.size)
    return pd.DataFrame(df, copy=False)<|MERGE_RESOLUTION|>--- conflicted
+++ resolved
@@ -124,7 +124,6 @@
         - 0.24.0
             - Added `df_columns`, `right_columns`, `keep` and `use_numba` parameters.
 
-<<<<<<< HEAD
     !!! abstract "Version added"
 
         - 0.24.1
@@ -167,39 +166,6 @@
         only appears in the right DataFrame, and “both” if the observation’s
         merge key is found in both DataFrames.
     :returns: A pandas DataFrame of the two merged Pandas objects.
-=======
-    Args:
-        df: A pandas DataFrame.
-        right: Named Series or DataFrame to join to.
-        *conditions: Variable argument of tuple(s) of the form
-            `(left_on, right_on, op)`, where `left_on` is the column
-            label from `df`, `right_on` is the column label from `right`,
-            while `op` is the operator. The operator can be any of
-            `==`, `!=`, `<=`, `<`, `>=`, `>`. For multiple conditions,
-            the and(`&`) operator is used to combine the results
-            of the individual conditions.
-        how: Indicates the type of join to be performed.
-            It can be one of `inner`, `left`, `right`.
-            Full outer join is not supported. Defaults to `inner`.
-        sort_by_appearance: This is useful for scenarios where the user wants
-            the original order maintained.
-            If `True` and `how = left`, the row order from the left dataframe
-            is preserved; if `True` and `how = right`, the row order
-            from the right dataframe is preserved.
-        df_columns: Columns to select from `df`.
-            It can be a single column or a list of columns.
-            It is also possible to rename the output columns via a dictionary.
-        right_columns: Columns to select from `right`.
-            It can be a single column or a list of columns.
-            It is also possible to rename the output columns via a dictionary.
-        keep: Choose whether to return the first match,
-            last match or all matches.
-        use_numba: Use numba, if installed, to accelerate the computation.
-            Applicable only to strictly non-equi joins.
-
-    Returns:
-        A pandas DataFrame of the two merged Pandas objects.
->>>>>>> 936fa8b0
     """  # noqa: E501
 
     return _conditional_join_compute(
