--- conflicted
+++ resolved
@@ -455,347 +455,6 @@
     )
 
 
-<<<<<<< HEAD
-def _keep_output(keep: str, left: np.ndarray, right: np.ndarray):
-    """return indices for left and right index based on the value of `keep`."""
-    if keep == "all":
-        return left, right
-    grouped = pd.Series(right).groupby(left)
-    if keep == "first":
-        grouped = grouped.min()
-        return grouped.index, grouped.array
-    grouped = grouped.max()
-    return grouped.index, grouped.array
-
-
-def _less_than_indices(
-    left: pd.Series,
-    right: pd.Series,
-    strict: bool,
-    keep: str,
-) -> tuple:
-    """
-    Use binary search to get indices where left
-    is less than or equal to right.
-
-    If strict is True, then only indices
-    where `left` is less than
-    (but not equal to) `right` are returned.
-
-    A tuple of integer indexes
-    for left and right is returned.
-    """
-
-    # no point going through all the hassle
-    if left.min() > right.max():
-        return None
-
-    any_nulls = left.isna()
-    if any_nulls.all():
-        return None
-    if any_nulls.any():
-        left = left[~any_nulls]
-    any_nulls = right.isna()
-    if any_nulls.all():
-        return None
-    if any_nulls.any():
-        right = right[~any_nulls]
-    any_nulls = any_nulls.any()
-    right_is_sorted = right.is_monotonic_increasing
-    if not right_is_sorted:
-        right = right.sort_values(kind="stable")
-
-    left_index = left.index._values
-    left = left._values
-    right_index = right.index._values
-    right = right._values
-
-    search_indices = right.searchsorted(left, side="left")
-
-    # if any of the positions in `search_indices`
-    # is equal to the length of `right_keys`
-    # that means the respective position in `left`
-    # has no values from `right` that are less than
-    # or equal, and should therefore be discarded
-    len_right = right.size
-    rows_equal = search_indices == len_right
-
-    if rows_equal.any():
-        left = left[~rows_equal]
-        left_index = left_index[~rows_equal]
-        search_indices = search_indices[~rows_equal]
-
-    # the idea here is that if there are any equal values
-    # shift to the right to the immediate next position
-    # that is not equal
-    if strict:
-        rows_equal = right[search_indices]
-        rows_equal = left == rows_equal
-        # replace positions where rows are equal
-        # with positions from searchsorted('right')
-        # positions from searchsorted('right') will never
-        # be equal and will be the furthermost in terms of position
-        # example : right -> [2, 2, 2, 3], and we need
-        # positions where values are not equal for 2;
-        # the furthermost will be 3, and searchsorted('right')
-        # will return position 3.
-        if rows_equal.any():
-            replacements = right.searchsorted(left, side="right")
-            # now we can safely replace values
-            # with strictly less than positions
-            search_indices = np.where(rows_equal, replacements, search_indices)
-        # check again if any of the values
-        # have become equal to length of right
-        # and get rid of them
-        rows_equal = search_indices == len_right
-
-        if rows_equal.any():
-            left = left[~rows_equal]
-            left_index = left_index[~rows_equal]
-            search_indices = search_indices[~rows_equal]
-
-        if not search_indices.size:
-            return None
-    if right_is_sorted and (keep == "first"):
-        if any_nulls:
-            return left_index, right_index[search_indices]
-        return left_index, search_indices
-    right = [right_index[ind:len_right] for ind in search_indices]
-    if keep == "first":
-        right = [arr.min() for arr in right]
-        return left_index, right
-    if keep == "last":
-        right = [arr.max() for arr in right]
-        return left_index, right
-    right = np.concatenate(right)
-    left = np.repeat(left_index, len_right - search_indices)
-    return left, right
-
-
-def _greater_than_indices(
-    left: pd.Series,
-    right: pd.Series,
-    strict: bool,
-    multiple_conditions: bool,
-    keep: str,
-) -> tuple:
-    """
-    Use binary search to get indices where left
-    is greater than or equal to right.
-
-    If strict is True, then only indices
-    where `left` is greater than
-    (but not equal to) `right` are returned.
-
-    if multiple_conditions is False, a tuple of integer indexes
-    for left and right is returned;
-    else a tuple of the index for left, right, as well
-    as the positions of left in right is returned.
-    """
-
-    # quick break, avoiding the hassle
-    if left.max() < right.min():
-        return None
-
-    any_nulls = left.isna()
-    if any_nulls.all():
-        return None
-    if any_nulls.any():
-        left = left[~any_nulls]
-    any_nulls = right.isna()
-    if any_nulls.all():
-        return None
-    if any_nulls.any():
-        right = right[~any_nulls]
-    any_nulls = any_nulls.any()
-    right_is_sorted = right.is_monotonic_increasing
-    if not right_is_sorted:
-        right = right.sort_values(kind="stable")
-
-    left_index = left.index._values
-    left = left._values
-    right_index = right.index._values
-    right = right._values
-
-    search_indices = right.searchsorted(left, side="right")
-    # if any of the positions in `search_indices`
-    # is equal to 0 (less than 1), it implies that
-    # left[position] is not greater than any value
-    # in right
-    rows_equal = search_indices < 1
-    if rows_equal.any():
-        left = left[~rows_equal]
-        left_index = left_index[~rows_equal]
-        search_indices = search_indices[~rows_equal]
-
-    # the idea here is that if there are any equal values
-    # shift downwards to the immediate next position
-    # that is not equal
-    if strict:
-        rows_equal = right[search_indices - 1]
-        rows_equal = left == rows_equal
-        # replace positions where rows are equal with
-        # searchsorted('left');
-        # however there can be scenarios where positions
-        # from searchsorted('left') would still be equal;
-        # in that case, we shift down by 1
-        if rows_equal.any():
-            replacements = right.searchsorted(left, side="left")
-            # return replacements
-            # `left` might result in values equal to len right
-            replacements = np.where(
-                replacements == right.size, replacements - 1, replacements
-            )
-            # now we can safely replace values
-            # with strictly greater than positions
-            search_indices = np.where(rows_equal, replacements, search_indices)
-        # any value less than 1 should be discarded
-        # since the lowest value for binary search
-        # with side='right' should be 1
-        rows_equal = search_indices < 1
-        if rows_equal.any():
-            left = left[~rows_equal]
-            left_index = left_index[~rows_equal]
-            search_indices = search_indices[~rows_equal]
-
-        if not search_indices.size:
-            return None
-
-    if multiple_conditions:
-        return left_index, right_index, search_indices
-    if right_is_sorted and (keep == "last"):
-        if any_nulls:
-            return left_index, right_index[search_indices - 1]
-        return left_index, search_indices - 1
-    right = [right_index[:ind] for ind in search_indices]
-    if keep == "first":
-        right = [arr.min() for arr in right]
-        return left_index, right
-    if keep == "last":
-        right = [arr.max() for arr in right]
-        return left_index, right
-    right = np.concatenate(right)
-    left = np.repeat(left_index, search_indices)
-    return left, right
-
-
-def _not_equal_indices(left: pd.Series, right: pd.Series, keep: str) -> tuple:
-    """
-    Use binary search to get indices where
-    `left` is exactly  not equal to `right`.
-
-    It is a combination of strictly less than
-    and strictly greater than indices.
-
-    A tuple of integer indexes for left and right
-    is returned.
-    """
-
-    dummy = np.array([], dtype=int)
-
-    # deal with nulls
-    l1_nulls = dummy
-    r1_nulls = dummy
-    l2_nulls = dummy
-    r2_nulls = dummy
-    any_left_nulls = left.isna()
-    any_right_nulls = right.isna()
-    if any_left_nulls.any():
-        l1_nulls = left.index[any_left_nulls.array]
-        l1_nulls = l1_nulls.to_numpy(copy=False)
-        r1_nulls = right.index
-        # avoid NAN duplicates
-        if any_right_nulls.any():
-            r1_nulls = r1_nulls[~any_right_nulls.array]
-        r1_nulls = r1_nulls.to_numpy(copy=False)
-        nulls_count = l1_nulls.size
-        # blow up nulls to match length of right
-        l1_nulls = np.tile(l1_nulls, r1_nulls.size)
-        # ensure length of right matches left
-        if nulls_count > 1:
-            r1_nulls = np.repeat(r1_nulls, nulls_count)
-    if any_right_nulls.any():
-        r2_nulls = right.index[any_right_nulls.array]
-        r2_nulls = r2_nulls.to_numpy(copy=False)
-        l2_nulls = left.index
-        nulls_count = r2_nulls.size
-        # blow up nulls to match length of left
-        r2_nulls = np.tile(r2_nulls, l2_nulls.size)
-        # ensure length of left matches right
-        if nulls_count > 1:
-            l2_nulls = np.repeat(l2_nulls, nulls_count)
-
-    l1_nulls = np.concatenate([l1_nulls, l2_nulls])
-    r1_nulls = np.concatenate([r1_nulls, r2_nulls])
-
-    outcome = _less_than_indices(left, right, strict=True, keep=keep)
-
-    if outcome is None:
-        lt_left = dummy
-        lt_right = dummy
-    else:
-        lt_left, lt_right = outcome
-
-    outcome = _greater_than_indices(
-        left, right, strict=True, multiple_conditions=False, keep=keep
-    )
-
-    if outcome is None:
-        gt_left = dummy
-        gt_right = dummy
-    else:
-        gt_left, gt_right = outcome
-
-    left = np.concatenate([lt_left, gt_left, l1_nulls])
-    right = np.concatenate([lt_right, gt_right, r1_nulls])
-
-    if (not left.size) & (not right.size):
-        return None
-    return _keep_output(keep, left, right)
-
-
-def _generic_func_cond_join(
-    left: pd.Series,
-    right: pd.Series,
-    op: str,
-    multiple_conditions: bool,
-    keep: str,
-    use_numba: bool,
-) -> tuple:
-    """
-    Generic function to call any of the individual functions
-    (_less_than_indices, _greater_than_indices,
-    or _not_equal_indices).
-    """
-    strict = False
-
-    if op in {
-        _JoinOperator.GREATER_THAN.value,
-        _JoinOperator.LESS_THAN.value,
-        _JoinOperator.NOT_EQUAL.value,
-    }:
-        strict = True
-
-    if use_numba:
-        if op in less_than_join_types:
-            op_code = 1
-        elif op in greater_than_join_types:
-            op_code = 0
-        else:
-            op_code = -1
-        from janitor.functions._numba import _numba_single_join
-
-        return _numba_single_join(left, right, strict, keep, op_code)
-
-    if op in less_than_join_types:
-        return _less_than_indices(left, right, strict, keep)
-    if op in greater_than_join_types:
-        return _greater_than_indices(
-            left, right, strict, multiple_conditions, keep
-        )
-    if op == _JoinOperator.NOT_EQUAL.value:
-        return _not_equal_indices(left, right, keep)
-=======
 operator_map = {
     _JoinOperator.STRICTLY_EQUAL.value: operator.eq,
     _JoinOperator.LESS_THAN.value: operator.lt,
@@ -804,7 +463,6 @@
     _JoinOperator.GREATER_THAN_OR_EQUAL.value: operator.ge,
     _JoinOperator.NOT_EQUAL.value: operator.ne,
 }
->>>>>>> 84b1c990
 
 
 def _generate_indices(
@@ -1151,33 +809,6 @@
     left_on, right_on, op = second
     right_c = right.loc[right_index, right_on]
     left_c = df.loc[left_index, left_on]
-<<<<<<< HEAD
-
-    left_c = left_c._values
-    right_c = right_c._values
-    left_c, right_c = _convert_to_numpy_array(left_c, right_c)
-    op = operator_map[op]
-    pos = np.copy(search_indices)
-    counter = np.arange(left_c.size)
-
-    # better than np.outer memory wise?
-    # using this for loop instead of np.outer
-    # allows us to break early and reduce the
-    # number of cartesian checks
-    # since as we iterate, we reduce the size of left_c
-    # speed wise, np.outer will be faster
-    # alternatively, the user can just use the numba option
-    # for more performance
-    for ind in range(right_c.size):
-        if not counter.size:
-            break
-        keep_rows = op(left_c, right_c[ind])
-        if not keep_rows.any():
-            continue
-        pos[counter[keep_rows]] = ind
-        counter = counter[~keep_rows]
-        left_c = left_c[~keep_rows]
-=======
     # if True, we can use a binary search
     # for more performance, instead of a linear search
     fastpath = right_c.is_monotonic_increasing
@@ -1220,7 +851,6 @@
             pos[counter[keep_rows]] = ind
             counter = counter[~keep_rows]
             left_c = left_c[~keep_rows]
->>>>>>> 84b1c990
 
     # no point searching within (a, b)
     # if a == b
@@ -1322,18 +952,11 @@
     """
     Create final dataframe
     """
-<<<<<<< HEAD
-    if df_columns is not None:
-        df = _cond_join_select_columns(df_columns, df)
-
-    if right_columns is not None:
-=======
     if (df_columns is None) and (right_columns is None):
         raise ValueError("df_columns and right_columns cannot both be None.")
     if (df_columns is not None) and (df_columns != slice(None)):
         df = _cond_join_select_columns(df_columns, df)
     if (right_columns is not None) and (right_columns != slice(None)):
->>>>>>> 84b1c990
         right = _cond_join_select_columns(right_columns, right)
     if df_columns is None:
         df = pd.DataFrame([])
